--- conflicted
+++ resolved
@@ -372,15 +372,10 @@
             raise TypeError("`bsdf` must be a BSDF")
 
         if bsdf.has_radio_material:
-<<<<<<< HEAD
             raise ValueError("Can't set an already used BSDF to another material. Prefer the assign method.")
 
 
 
-=======
-             raise ValueError("Can't set an already used BSDF to another material. Prefer the assign method.")
-        
->>>>>>> f322898f
         self._bsdf.radio_material = None
         self._bsdf = bsdf
         self._bsdf.radio_material = self
