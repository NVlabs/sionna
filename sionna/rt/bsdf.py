--- conflicted
+++ resolved
@@ -88,25 +88,7 @@
         r"""
         str (read-only): Get the name of the BSDF.
         """
-<<<<<<< HEAD
-        return self._name
-
-    # @name.setter
-    # def name(self, name):
-    #     self._name = name
-    #     self._xml_element.set('id',f"{self._name}")
-    #     self._xml_element.set('name',f"{self._name}")
-
-    #     # nName should be read-only - temporary warning
-    #     warnings.warn(
-    #         "The 'bsdf.name' setter will be deprecated",
-    #         FutureWarning,
-    #         stacklevel=2
-    #     )
-
-=======
         return self._name        
->>>>>>> f322898f
 
     @property
     def xml_element(self):
@@ -403,4 +385,5 @@
             return (color,rgb)
         else:
             raise TypeError(f"Unknown color name '{color}'.")
+
         