#
# SPDX-FileCopyrightText: Copyright (c) 2021-2024 NVIDIA CORPORATION & AFFILIATES. All rights reserved.
# SPDX-License-Identifier: Apache-2.0
#
"""
A scene contains everything that is needed for rendering and radio propagation
simulation. This includes the scene geometry, materials, transmitters,
receivers, as well as cameras.
"""

import os
import shutil
from importlib_resources import files

import matplotlib
import matplotlib.pyplot as plt
import numpy as np
import mitsuba as mi
import tensorflow as tf
import xml.etree.ElementTree as ET
import drjit as dr
import warnings
import weakref



from .antenna_array import AntennaArray
from .camera import Camera
from .radio_device import RadioDevice
from sionna.constants import SPEED_OF_LIGHT, PI
from .itu_materials import instantiate_itu_materials
from .radio_material import RadioMaterial
from .bsdf import BSDF
from .receiver import Receiver
from .ris import RIS
from .scene_object import SceneObject
from .asset_object import AssetObject
from .solver_paths import SolverPaths, PathsTmpData
from .solver_cm import SolverCoverageMap
from .transmitter import Transmitter
from .previewer import InteractiveDisplay
from .renderer import render, coverage_map_color_mapping
from .utils import expand_to_rank
from .paths import Paths
from . import scenes


class Scene:
    # pylint: disable=line-too-long
    r"""
    Scene()

    The scene contains everything that is needed for radio propagation simulation
    and rendering.

    A scene is a collection of multiple instances of :class:`~sionna.rt.SceneObject` which define
    the geometry and materials of the objects in the scene.
    The scene also includes transmitters (:class:`~sionna.rt.Transmitter`) and receivers (:class:`~sionna.rt.Receiver`)
    for which propagation :class:`~sionna.rt.Paths`, channel impulse responses (CIRs) or coverage maps (:class:`~sionna.rt.CoverageMap`) can be computed,
    as well as cameras (:class:`~sionna.rt.Camera`) for rendering.

    The only way to instantiate a scene is by calling :meth:`~sionna.rt.Scene.load_scene()`.
    Note that only a single scene can be loaded at a time.

    Example scenes can be loaded as follows:

    .. code-block:: Python

        scene = load_scene(sionna.rt.scene.munich)
        scene.preview()

    .. figure:: ../figures/scene_preview.png
        :align: center
    """

    # Default frequency
    DEFAULT_FREQUENCY = 3.5e9 # Hz

    # This object is a singleton, as it is assumed that only one scene can be
    # loaded at a time.
    _instance = None

    
    def __new__(cls, *args, **kwargs): # pylint: disable=unused-argument
        if cls._instance is None:
            instance = object.__new__(cls)

            # Creates fields if required.
            # This is done only the first time the instance is created.

            # Transmitters
            instance._transmitters = {}
            # Receivers
            instance._receivers = {}
            # Reconfigurable intelligent surfaces
            instance._ris = {}
            # Reconfigurable intelligent surfaces
            instance._ris = {}
            # Cameras
            instance._cameras = {}
            # Asset objects
            instance._asset_objects = {}
            # Transmitter antenna array
            instance._tx_array = None
            # Receiver antenna array
            instance._rx_array = None
            # Radio materials
            instance._radio_materials = {}
            # Scene objects
            instance._scene_objects = {}
            # By default, the antenna arrays is applied synthetically
            instance._synthetic_array = True
            # Holds a reference to the interactive preview widget
            instance._preview_widget = None

            # Set the unique instance of the scene
            cls._instance = instance

            # By default, no callable is used for radio materials
            cls._instance._radio_material_callable = None

            # By default, no callable is used for scattering patterns
            cls._instance._scattering_pattern_callable = None

        return cls._instance

    def __init__(self, env_filename = None, dtype = tf.complex64):

        # If a filename is provided, loads the scene from it.
        # The previous scene is overwritten.
        if env_filename:
            # By-pass reload() method is activated before scene init.
            self._bypass_reload = True

            # Check if the 'tmp' directory exists, and create it if it doesn't
            self.tmp_directory_path = 'tmp/'
            try:
                #print("Scene Initialisation")
                if os.path.exists(self.tmp_directory_path):
                    # Remove the directory and all its contents
                    shutil.rmtree(self.tmp_directory_path)
                    #print(f"Old scene directory '{self.tmp_directory_path}' has been removed.")
                    
                # Recreate an empty dir
                os.makedirs(self.tmp_directory_path)
            except Exception as e:
                raise RuntimeError(f"An error occurred while initializing the scene: {e}")
            
            if dtype not in (tf.complex64, tf.complex128):
                msg = "`dtype` must be tf.complex64 or tf.complex128`"
                raise ValueError(msg)
            self._dtype = dtype
            self._rdtype = dtype.real_dtype

            # Clear it all
            self._clear()

            # Set the frequency to the default value
            self.frequency = Scene.DEFAULT_FREQUENCY

            # Load the scene
            # Keep track of the Mitsuba scene
            if env_filename == "__empty__":
                # Set an empty scene
                """
                self._scene_dict = {"type": "scene",
                                            "integrator": {
                                                "type": "path",
                                            }}
                self._scene = mi.load_dict(self._scene_dict)
                """
                #self._scene_string = '<scene version="2.1.0"><integrator type="path"/></scene>'
                # Create an empty scene xml descriptor
                scene = ET.Element('scene', version="2.1.0")
                integrator = ET.SubElement(scene, 'integrator', type="path")
                tree = ET.ElementTree(scene)

                # Write the XML content to the file
                ET.indent(tree, space="\t", level=0)
                tree.write(os.path.join(self.tmp_directory_path, 'tmp_scene.xml'), encoding='utf-8', xml_declaration=True)
                self._xml_tree = tree
            else:
                # Load, parse and copy the input XML file to a tmp folder
                tree = ET.parse(env_filename)
                ET.indent(tree, space="\t", level=0)
                tree.write(os.path.join(self.tmp_directory_path, 'tmp_scene.xml'), encoding='utf-8', xml_declaration=True)
                self._xml_tree = tree

                # copy corresponding meshes folder to the 'tmp/meshes/' folder
                path = os.path.dirname(env_filename)
                meshes_source_dir = os.path.join(path, 'meshes')
                destination_dir = os.path.join(self.tmp_directory_path, 'meshes')
                if not os.path.exists(destination_dir):
                    os.makedirs(destination_dir)
                shutil.copytree(meshes_source_dir, destination_dir, dirs_exist_ok=True)


            # Populate with ITU materials - This will also trigger the update of the XML file with placeholder bsdf
            instantiate_itu_materials(self._dtype)

            # Load the scene in mitsuba
            self._scene = mi.load_file(os.path.join(self.tmp_directory_path, 'tmp_scene.xml'))            
            self._scene_params = mi.traverse(self._scene)

            # Instantiate the solver
            self._solver_paths = SolverPaths(self, dtype=dtype)

            # Solver for coverage map
            self._solver_cm = SolverCoverageMap(self, solver=self._solver_paths,
                                                dtype=dtype)

            # Load the cameras
            self._load_cameras()

            # Load the scene objects
            self._load_scene_objects()

            # By default, no callable is used for radio materials
            self.radio_material_callable = None

            # By default, no callable is used for scattering patterns
            self._scattering_pattern_callable = None

            # By-pass reload() method is deactivated after scene init.
            self._bypass_reload = False


    @property
    def cameras(self):
        """
        `dict` (read-only), { "name", :class:`~sionna.rt.Camera`} : Dictionary
                    of cameras in the scene
        """
        return dict(self._cameras)

    @property
    def frequency(self):
        """
        float : Get/set the carrier frequency [Hz]

            Setting the frequency updates the parameters of frequency-dependent
            radio materials. Defaults to 3.5e9.
        """
        return self._frequency

    @frequency.setter
    def frequency(self, f):
        if f <= 0.0:
            raise ValueError("Frequency must be positive")
        self._frequency = tf.cast(f, self._dtype.real_dtype)
        # Wavelength [m]
        self._wavelength = tf.cast(SPEED_OF_LIGHT/f,
                                    self._dtype.real_dtype)

        # Update radio materials
        for mat in self.radio_materials.values():
            mat.frequency_update()      


    @property
    def wavelength(self):
        """
        float (read-only) :  Wavelength [m]
        """
        return self._wavelength

    @property
    def wavenumber(self):
        r"""
        float (read-only) :  Wavenumber :math:`k=2\pi/\lambda` [m^-1]
        """
        return tf.cast(2*PI, self._dtype.real_dtype)/self._wavelength

    @property
    def synthetic_array(self):
        """
        bool : Get/set if the antenna arrays are applied synthetically.
            Defaults to `True`.
        """
        return self._synthetic_array

    @synthetic_array.setter
    def synthetic_array(self, value):
        if not isinstance(value, bool):
            raise TypeError("'synthetic_array' must be boolean")
        self._synthetic_array = value

    @property
    def dtype(self):
        r"""
        `tf.complex64 | tf.complex128` : Datatype used in tensors
        """
        return self._dtype

    @property
    def transmitters(self):
        # pylint: disable=line-too-long
        """
        `dict` (read-only), { "name", :class:`~sionna.rt.Transmitter`} : Dictionary
            of transmitters in the scene
        """
        return dict(self._transmitters)

    @property
    def receivers(self):
        """
        `dict` (read-only), { "name", :class:`~sionna.rt.Receiver`} : Dictionary
             of receivers in the scene
        """
        return dict(self._receivers)

    @property
    def ris(self):
        """
        `dict` (read-only), { "name", :class:`~sionna.rt.RIS`} : Dictionary
             of reconfigurable intelligent surfaces (RIS) in the scene
        """
        return dict(self._ris)

    @property
    def radio_materials(self):
        # pylint: disable=line-too-long
        """
        `dict` (read-only), { "name", :class:`~sionna.rt.RadioMaterial`} : Dictionary
            of radio materials
        """
        return dict(self._radio_materials)

    @property
    def objects(self):
        # pylint: disable=line-too-long
        """"
        `dict` (read-only), { "name", :class:`weakref.ProxyType` to :class:`~sionna.rt.SceneObject`} : Dictionary
        of scene objects. The dictionary values are weak references (proxies) to the scene objects, meaning that the objects can't be strong referenced outside 
        the class by the user and can thus be garbage collected if there are no strong references to them elsewhere i.e. when they are deleted within scene class. 
        """
        return {k:weakref.proxy(v) for k,v in self._scene_objects.items()}
    
    @property
    def asset_objects(self):
        # pylint: disable=line-too-long
        """
        `dict` (read-only), { "name", :class:`~sionna.rt.AssetObject`} : Dictionary
            of asset objects 
        """
        return dict(self._asset_objects)

    @property
    def tx_array(self):
        """
        :class:`~sionna.rt.AntennaArray` : Get/set the antenna array used by
            all transmitters in the scene. Defaults to `None`.
        """
        return self._tx_array

    @tx_array.setter
    def tx_array(self, array):
        if not isinstance(array, AntennaArray):
            raise TypeError("`array` must be an instance of ``AntennaArray``")
        self._tx_array = array

    @property
    def rx_array(self):
        """
        :class:`~sionna.rt.AntennaArray` : Get/set the antenna array used by
            all receivers in the scene. Defaults to `None`.
        """
        return self._rx_array

    @rx_array.setter
    def rx_array(self, array):
        if not isinstance(array, AntennaArray):
            raise TypeError("`array` must be an instance of ``AntennaArray``")
        self._rx_array = array

    @property
    def size(self):
        """
        [3], tf.float : Get the size of the scene, i.e., the size of the
        axis-aligned minimum bounding box for the scene
        """
        size = tf.cast(self._scene.bbox().max - self._scene.bbox().min,
                       self._rdtype)
        return size

    @property
    def center(self):
        """
        [3], tf.float : Get the center of the scene
        """
        size = tf.cast((self._scene.bbox().max + self._scene.bbox().min)*0.5,
                       self._rdtype)
        return size

    def get(self, name):
        # pylint: disable=line-too-long
        """
        Returns a scene object, transmitter, receiver, camera, asset object or radio material

        Input
        -----
        name : str
            Name of the item to retrieve

        Output
        ------
        item : :class:`~sionna.rt.SceneObject` | :class:`~sionna.rt.RadioMaterial` | :class:`~sionna.rt.Transmitter` | :class:`~sionna.rt.Receiver` | :class:`~sionna.rt.RIS` | :class:`~sionna.rt.Camera` | :class:`~sionna.rt.AssetObject` | `None`
            Retrieved item. Returns `None` if no corresponding item was found in the scene.
        """
        if name in self._transmitters:
            return self._transmitters[name]
        if name in self._receivers:
            return self._receivers[name]
        if name in self._ris:
            return self._ris[name]
        if name in self._ris:
            return self._ris[name]
        if name in self._radio_materials:
            return self._radio_materials[name]
        if name in self._scene_objects:
            #return self._scene_objects[name]
            return weakref.proxy(self._scene_objects[name])
        if name in self._cameras:
            return self._cameras[name]
        if name in self._asset_objects:
            return self._asset_objects[name]
        return None

<<<<<<< HEAD
    def append_to_xml(self, element:ET.Element, overwrite=False):
        # pylint: disable=line-too-long
        """
        Append an XML Element of type <bsdf> or <shape> to the XML Tree of the scene (at root level).

        Input
        -----
        element : :class:`ET.Element`
            An XML element of type <shape> or <bsdf> to be appended to the scene's XML tree.
            
        overwrite : bool, optional
            If True, overwrite an existing element with the same `id`. If `False`, raise a warning if an element
            with the same `id` already exists. Default is `False`.

        Output
        ------
        :class:`ET.Element` or `None`
            Returns the existing element if it already exists. Otherwise, returns `None`.

        Raises
        ------
        ValueError
            If the provided `element` is not of type <shape> or <bsdf>.

        Notes
        -----
        - This method modifies the scene's XML tree by appending the provided element at the root level.
        - If an element with the same `id` already exists, a warning is raised and the existing element is returned.
        - If `overwrite` is True, the existing element with the same `id` is removed before appending the new element.
        - The modified XML tree is written back to the scene XML file.
        """
        # Check if element contains a single BSDF or Shape element at root level:
        element_type = element.tag
        if element_type not in ['shape','bsdf']:
            raise ValueError("`element` must be an instance of `ET.Element` of type <shape> or <bsdf>")
        element_id = element.get('id')
            
        root = self._xml_tree.getroot()
        elements_in_root = root.findall(f'{element_type}')  
        ids_in_root = [elt.get('id') for elt in elements_in_root]

        if element_id not in ids_in_root:
            root.append(element)
        else:
            for e in elements_in_root:
                if e.get('id') == element_id:
                    break
            if overwrite:
                warnings.warn(f"Element of type {element_type} with id: {element_id} is already present in xml file. Overwriting with new element.")
                self.remove_from_xml(element_id,element_type)
                root.append(element)
                ET.indent(self._xml_tree, space="\t", level=0)
                self._xml_tree.write(os.path.join(self.tmp_directory_path, 'tmp_scene.xml'))
                return e
            else:
                warnings.warn(f"Element of type {element_type} with id: {element_id} is already present in xml file. Set 'overwrite=True' to overwrite.")
                return e
                
            
        # Write the modified scene XML tree back to the XML file before reloading the file with mitsuba
        ET.indent(self._xml_tree, space="\t", level=0)
        self._xml_tree.write(os.path.join(self.tmp_directory_path, 'tmp_scene.xml'))
        return None
    
    def remove_from_xml(self, element_id:str, element_type=None):
        # pylint: disable=line-too-long
        """
        Remove an XML Element of type in valid_element_types = ['bsdf','shape'] 
        from the xml_tree of the scene (at root level) based on its id (type helps for the search). 
        """
        """
        Remove an XML Element of type 'bsdf' or 'shape' from the XML tree of the scene (at root level) based on its id.

        This method modifies the scene's XML tree by removing the specified element at the root level. If the element
        with the specified `id` and `element_type` is not found, a warning is raised.

        Input
        -----
        element_id : str
            The id of the XML element to be removed.

        element_type : str ('bsdf'|'shape'), optional
            The type of the XML element to be removed. Valid types are 'bsdf' and 'shape'.
            If `None`, all types are searched. Default is `None`.

        Output
        ------
        :class:`ET.Element` or `None`
            Returns the removed element if it was found and removed. Otherwise, returns `None`.

        Raises
        ------
        ValueError
            If the provided `element_type` is not one of the valid types ('bsdf' or 'shape').

        Notes
        -----
        - This method modifies the scene's XML tree by removing the specified element at the root level.
        - If the element with the specified `id` and `element_type` is not found, a warning is raised.
        - The modified XML tree is written back to the scene XML file.
        """

        valid_element_types = ['bsdf','shape']
        root = self._xml_tree.getroot()
        if element_type is not None:
            if element_type not in valid_element_types:
                raise ValueError(f"`element_type` must be string. Valid types are {str(valid_element_types)}.")
            elements_in_root = root.findall(f'{element_type}')  
        else:
            elements_in_root = []
            for t in valid_element_types:
                elements_in_root += root.findall(f'{t}')  

        for e in elements_in_root:
            if e.get('id') == element_id:
                root.remove(e)
                # Write the modified scene XML tree back to the XML file before reloading the file with mitsuba
                ET.indent(self._xml_tree, space="\t", level=0)
                self._xml_tree.write(os.path.join(self.tmp_directory_path, 'tmp_scene.xml'))
                return e
        
        if element_type == None:
            warnings.warn(f"No {str(valid_element_types)} element with name {element_id} in root to remove.")
        else:
            warnings.warn(f"No {element_type} element with name {element_id} in root to remove.")
        return None

    def update_shape_bsdf_xml(self, shape_name, bsdf_name): 
        # pylint: disable=line-too-long
        """
        Update the XML file such that the shape with id 'shape_name' now references the BSDF with id 'bsdf_name'.

        This method modifies the scene's XML tree by updating the specified shape to reference the specified BSDF.
        The modified XML tree is written back to the scene XML file.

        Input
        -----
        shape_name : str
            The name of the shape to be updated. If the name does not start with 'mesh-', it will be prefixed with 'mesh-'.

        bsdf_name : str
            The name of the BSDF to be referenced by the shape. If the name does not start with 'mat-', it will be prefixed with 'mat-'.

        Output
        ------
        bool
            Returns `True` if the update was successful, `False` otherwise.

        Notes
        -----
        - This method modifies the scene's XML tree by updating the specified shape to reference the specified BSDF.
        - If the shape with the specified `shape_name` is not found, a warning is raised and the method returns `False`.
        - The modified XML tree is written back to the scene XML file.
        """
        if shape_name[:5] != 'mesh':
            shape_name = f"mesh-{shape_name}"

        if bsdf_name[:3] != 'mat':
            bsdf_name = f"mat-{bsdf_name}"

        root = self._xml_tree.getroot()
        shapes_in_root = root.findall('shape')
        for shape in shapes_in_root:
            if shape.get('id') == shape_name or f"mesh-{shape.get('id')}" == shape_name:
                ref = shape.find('ref')
                ref.set('id',f"{bsdf_name}")
                ref.set('name','bsdf')   

                # Write the modified scene XML tree back to the XML file before reloading the file with mitsuba
                ET.indent(self._xml_tree, space="\t", level=0)
                self._xml_tree.write(os.path.join(self.tmp_directory_path, 'tmp_scene.xml'))
                return True
            
        warnings.warn(f"No shape element with name {shape_name} in root to update.")
        return False 

=======
>>>>>>> 762ca9af
    def reload(self):
        # pylint: disable=line-too-long
        """
        Reload the scene and the corresponding RT solvers, while keeping all cameras, TX, RX, RIS, etc. objects in place.

        This method reloads the scene from the XML file, reinitializes the RT solvers, and reloads the scene objects. It is useful
        when changes have been made to the scene's assets or BSDFs.

        Input
        -----
        None

        Output
        ------
        bool
            Returns `True` if the scene was reloaded successfully (which requires `self._bypass_reload` to be `False`), otherwise returns `False`.

        Notes
        -----
        - This method resets the preview widget, reloads the XML file with Mitsuba, reinitializes the solvers, and reloads the scene objects.
        - The :meth:`~sionna.rt.Scene._load_scene_objects()` method is called to ensure that all scene objects are correctly instantiated/updated based on the current state of the scene.
        - If :attr:`bypass_reload` is `True`, the method does nothing and returns `False`.
        """

        if not self._bypass_reload:
            # Reset the preview widget
            self._preview_widget = None  

            # Reloade the xml file with mitsuba
            self._scene = mi.load_file(os.path.join(self.tmp_directory_path, 'tmp_scene.xml')) 

            # Get the scene parameters
            self._scene_params = mi.traverse(self._scene)

            # (Re)-instantiate the solver
            self._solver_paths = SolverPaths(self, dtype=self._dtype)

            # (Re)-instantiate the solver for coverage map
            self._solver_cm = SolverCoverageMap(self, solver=self._solver_paths, dtype=self._dtype)
            
            # (Re)load the scene objects
            self._load_scene_objects()
            
            return True
        else:
            return False


    
    def add(self, item_list):
        # pylint: disable=line-too-long
        """
        Adds a (list of) transmitter, receiver, radio material, camera, or geometrical asset to the scene.

        If a different item with the same name as ``item`` is already part of the scene,
        an error is raised.

        Input
        -----
        item_list : :class:`~sionna.rt.Transmitter` | :class:`~sionna.rt.Receiver` | :class:`~sionna.rt.RIS` | :class:`~sionna.rt.RadioMaterial` | :class:`~sionna.rt.Camera` | :class:`~sionna.rt.AssetObject` | list
            Item or list of items to add to the scene.

        Notes
        -----
        - This method adds the specified items to the scene and updates their properties accordingly.
        - If an item with the same name already exists in the scene, an error is raised unless:
            - The existing item is a placeholder `RadioMaterial`, in which case the properties of the new `RadioMaterial` are assigned to the placeholder.
            - The existing item is an `AssetObject`, in which case the existing `AssetObject` is removed and replaced with the new one, and a warning is issued.
        - If an `AssetObject` is added, the scene is reloaded to reflect the changes.
        - The :meth:`~sionna.rt.Scene.reload()` method is called if the scene needs to be reloaded after adding the items.
        """
        
        if type(item_list) is not list:
            item_list = [item_list]

        need_to_reload_scene = False
        for item in item_list:
            if ( (not isinstance(item, Camera))
            and (not isinstance(item, RadioDevice))
            and (not isinstance(item, RadioMaterial)) 
            and (not isinstance(item, AssetObject))):
                err_msg = "The input must be a Transmitter, Receiver, RIS, Camera, , AssetObject or"\
                        " RadioMaterial"
                raise ValueError(err_msg)

            name = item.name
            s_item = self.get(name)
            if s_item is not None:
                if  s_item is not item:
                    # In the case of RadioMaterial, the current item with same
                    # name could just be a placeholder
                    if (isinstance(s_item, RadioMaterial)
                        and isinstance(item, RadioMaterial)
                        and s_item.is_placeholder):
                        s_item.assign(item)
                        s_item.is_placeholder = False
                        item.frequency_update()
                        continue # Since the material is updated, no need to add it to self._radio_materials. Continue to next item in item_list.
                        
                    elif (isinstance(s_item, AssetObject) and isinstance(item, AssetObject)):
                        warnings.warn(f"Asset {name} already present in scene has been removed from the scene. If you want to keep both, use a different name.")
                        need_to_reload_scene = True
                        self.remove(name)                
                    else:
                        msg = f"Name '{name}' is already used by another item of"\
                            " the scene"
                        raise ValueError(msg)
                else:
                    # This item was already added. Continue to next item in item_list.
                    continue #return
            if isinstance(item, Transmitter):
                self._transmitters[name] = item
                item.scene = self
            elif isinstance(item, Receiver):
                self._receivers[name] = item
                item.scene = self
            elif isinstance(item, RIS):
                self._ris[name] = item
                # Manually assign object_id to each RIS
                if len(self.objects)>0:
                    max_id = max(obj.object_id for obj in self.objects.values())
                else:
                    max_id=0
                max_id += len(self._ris)
                item.object_id = max_id
                # Set scene propety and radio material
                item.scene = self
                item.radio_material = "itu_metal"
            elif isinstance(item, RadioMaterial):
                self._radio_materials[name] = item
                item.scene = self
                item.frequency_update()
            elif isinstance(item, Camera):
                self._cameras[name] = item
                item.scene = self
            elif isinstance(item, AssetObject):
                need_to_reload_scene = True
                b_tmp = self._bypass_reload
                self._bypass_reload = True # all self.reload() call will be by-passed
                self._asset_objects[name] = item
                item.scene = self
                self._bypass_reload = b_tmp
                
  
        if need_to_reload_scene:
            self.reload()

            
    def remove(self, name_list):
        # pylint: disable=line-too-long
        """
        Removes a (list of) transmitter, receiver, RIS, camera, asset object, scene object, or radio material from the scene.

        In the case of a radio material, it must not be used by any object of the scene.

        Input
        -----
        name_list : str | list of str
            Name or list of names of the items to remove.

        Notes
        -----
        - This method removes the specified items from the scene and updates the scene accordingly.
        - If an `AssetObject` or `SceneObject` is removed, the scene is reloaded to reflect the changes.
        - If a `RadioMaterial` is removed, it must not be used by any object in the scene.
        - The :meth:`~sionna.rt.Scene.reload()` method is called if the scene needs to be reloaded after removing the items.
        """
        if type(name_list) is not list:
            name_list = [name_list]

        need_to_reload_scene = False
        for name in name_list:
            if not isinstance(name, str):
                raise ValueError("The input should be a string")
            item = self.get(name)

            if item is None:
                warnings.warn(f"No item with name `{name}` to remove from scene.")

            elif isinstance(item, Transmitter):
                del self._transmitters[name]

            elif isinstance(item, Receiver):
                del self._receivers[name]

            elif isinstance(item, RIS):
                del self._ris[name]

            elif isinstance(item, RIS):
                del self._ris[name]

            elif isinstance(item, Camera):
                del self._cameras[name]

            elif isinstance(item, AssetObject):
                need_to_reload_scene = True
                b_tmp = self._bypass_reload
                self._bypass_reload = True # all self.reload() call will be by-passed
                for shape_name in item.shapes:
                    obj = self.get(shape_name) 
                    obj.delete_from_scene() 
                    del self._scene_objects[shape_name]
                item.scene = None
                del self._asset_objects[name]
                self._bypass_reload = b_tmp

            elif isinstance(item, SceneObject):
                if item.asset_object is not None :
                    msg = "Can't remove a SceneObject part of an AssetObject. Try removing the complete AssetObject instead."
                    raise ValueError(msg)
                need_to_reload_scene = True
                b_tmp = self._bypass_reload
                self._bypass_reload = True # all self.reload() call will be by-passed  
                item.delete_from_scene()               
                del self._scene_objects[name]
                self._bypass_reload = b_tmp

            elif isinstance(item, RadioMaterial):
                if item.is_used:
                    msg = f"The radio material '{name}' is used by at least one"\
                            " object"
                    raise ValueError(msg)
                del self._radio_materials[name]

            else:
                msg = "Only Transmitters, Receivers, RIS, Cameras, AssetObject, SceneObject or RadioMaterials"\
                    " can be removed"
                raise TypeError(msg)
        
        if need_to_reload_scene:
            self.reload()
  
    
    
    def trace_paths(self, max_depth=3, method="fibonacci", num_samples=int(1e6),
                    los=True, reflection=True, diffraction=False,
                    scattering=False, ris=True, scat_keep_prob=0.001,
                    edge_diffraction=False, check_scene=True):
        # pylint: disable=line-too-long
        r"""
        Computes the trajectories of the paths by shooting rays

        The EM fields corresponding to the traced paths are not computed.
        They can be computed using :meth:`~sionna.rt.Scene.compute_fields()`:

        .. code-block:: Python

            traced_paths = scene.trace_paths()
            paths = scene.compute_fields(*traced_paths)

        Path tracing is independent of the radio materials, antenna patterns,
        and radio device orientations.
        Therefore, a set of traced paths could be reused for different values
        of these quantities, e.g., to calibrate the ray tracer.
        This can enable significant resource savings as path tracing is
        typically significantly more resource-intensive than field computation.

        Note that :meth:`~sionna.rt.Scene.compute_paths()` does both path tracing and
        field computation.

        Input
        ------
        max_depth : int
            Maximum depth (i.e., number of interaction with objects in the scene)
            allowed for tracing the paths.
            Defaults to 3.

        method : str ("exhaustive"|"fibonacci")
            Method to be used to list candidate paths.
            The "exhaustive" method tests all possible combination of primitives as
            paths. This method is not compatible with scattering.
            The "fibonacci" method uses a shoot-and-bounce approach to find
            candidate chains of primitives. Initial ray directions are arranged
            in a Fibonacci lattice on the unit sphere. This method can be
            applied to very large scenes. However, there is no guarantee that
            all possible paths are found.
            Defaults to "fibonacci".

        num_samples: int
            Number of random rays to trace in order to generate candidates.
            A large sample count may exhaust GPU memory.
            Defaults to 1e6. Only needed if ``method`` is "fibonacci".

        los : bool
            If set to `True`, then the LoS paths are computed.
            Defaults to `True`.

        reflection : bool
            If set to `True`, then the reflected paths are computed.
            Defaults to `True`.

        diffraction : bool
            If set to `True`, then the diffracted paths are computed.
            Defaults to `False`.

        scattering : bool
            If set to `True`, then the scattered paths are computed.
            Only works with the Fibonacci method.
            Defaults to `False`.

        ris : bool
            If set to `True`, then the paths involving RIS are computed.
            Defaults to `True`.

        ris : bool
            If set to `True`, then the paths involving RIS are computed.
            Defaults to `True`.

        scat_keep_prob : float
            Probability with which to keep scattered paths.
            This is helpful to reduce the number of scattered paths computed,
            which might be prohibitively high in some setup.
            Must be in the range (0,1).
            Defaults to 0.001.

        edge_diffraction : bool
            If set to `False`, only diffraction on wedges, i.e., edges that
            connect two primitives, is considered.
            Defaults to `False`.

        check_scene : bool
            If set to `True`, checks that the scene is well configured before
            computing the paths. This can add a significant overhead.
            Defaults to `True`.

        Output
        -------
        spec_paths : :class:`~sionna.rt.Paths`
            Computed specular paths

        diff_paths : :class:`~sionna.rt.Paths`
            Computed diffracted paths

        scat_paths : :class:`~sionna.rt.Paths`
            Computed scattered paths

        ris_paths : :class:`~sionna.rt.Paths`
            Computed paths involving RIS

        ris_paths : :class:`~sionna.rt.Paths`
            Computed paths involving RIS

        spec_paths_tmp : :class:`~sionna.rt.PathsTmpData`
            Additional data required to compute the EM fields of the specular
            paths

        diff_paths_tmp : :class:`~sionna.rt.PathsTmpData`
            Additional data required to compute the EM fields of the diffracted
            paths

        scat_paths_tmp : :class:`~sionna.rt.PathsTmpData`
            Additional data required to compute the EM fields of the scattered
            paths

        ris_paths_tmp : :class:`~sionna.rt.PathsTmpData`
            Additional data required to compute the EM fields of the paths
            involving RIS

        ris_paths_tmp : :class:`~sionna.rt.PathsTmpData`
            Additional data required to compute the EM fields of the paths
            involving RIS
        """

        if scat_keep_prob < 0. or scat_keep_prob > 1.:
            msg = "The parameter `scat_keep_prob` must be in the range (0,1)"
            raise ValueError(msg)

        # Check that all is set to compute paths
        if check_scene:
            self._check_scene(False)

        # Trace the paths
        paths = self._solver_paths.trace_paths(max_depth,
                                               method=method,
                                               num_samples=num_samples,
                                               los=los, reflection=reflection,
                                               diffraction=diffraction,
                                               scattering=scattering,
                                               ris=ris,
                                               scat_keep_prob=scat_keep_prob,
                                               edge_diffraction=edge_diffraction)

        return paths

    def compute_fields(self, spec_paths, diff_paths, scat_paths, ris_paths,
                       spec_paths_tmp, diff_paths_tmp, scat_paths_tmp,
                       ris_paths_tmp, check_scene=True, scat_random_phases=True,
                       testing=False):
        r"""compute_fields(self, spec_paths, diff_paths, scat_paths, spec_paths_tmp, diff_paths_tmp, scat_paths_tmp, check_scene=True, scat_random_phases=True)
        Computes the EM fields corresponding to traced paths

        Paths can be traced using :meth:`~sionna.rt.Scene.trace_paths()`.
        This method can then be used to finalize the paths calculation by
        computing the corresponding fields:

        .. code-block:: Python

            traced_paths = scene.trace_paths()
            paths = scene.compute_fields(*traced_paths)

        Paths tracing is independent from the radio materials, antenna patterns,
        and radio devices orientations.
        Therefore, a set of traced paths could be reused for different values
        of these quantities, e.g., to calibrate the ray tracer.
        This can enable significant resource savings as paths tracing is
        typically significantly more resource-intensive than field computation.

        Note that :meth:`~sionna.rt.Scene.compute_paths()` does both tracing and
        field computation.

        Input
        ------
        spec_paths : :class:`~sionna.rt.Paths`
            Specular paths

        diff_paths : :class:`~sionna.rt.Paths`
            Diffracted paths

        scat_paths : :class:`~sionna.rt.Paths`
            Scattered paths

        ris_paths : :class:`~sionna.rt.Paths`
            Computed paths involving RIS

        ris_paths : :class:`~sionna.rt.Paths`
            Computed paths involving RIS

        spec_paths_tmp : :class:`~sionna.rt.PathsTmpData`
            Additional data required to compute the EM fields of the specular
            paths

        diff_paths_tmp : :class:`~sionna.rt.PathsTmpData`
            Additional data required to compute the EM fields of the diffracted
            paths

        scat_paths_tmp : :class:`~sionna.rt.PathsTmpData`
            Additional data required to compute the EM fields of the scattered
            paths

        ris_paths_tmp : :class:`~sionna.rt.PathsTmpData`
            Additional data required to compute the EM fields of the paths
            involving RIS

        ris_paths_tmp : :class:`~sionna.rt.PathsTmpData`
            Additional data required to compute the EM fields of the paths
            involving RIS

        check_scene : bool
            If set to `True`, checks that the scene is well configured before
            computing the paths. This can add a significant overhead.
            Defaults to `True`.

        scat_random_phases : bool
            If set to `True` and if scattering is enabled, random uniform phase
            shifts are added to the scattered paths.
            Defaults to `True`.

        Output
        -------
        paths : :class:`~sionna.rt.Paths`
            Computed paths
        """

        # Check that all is set to compute paths
        if check_scene:
            self._check_scene(False)

        # Compute the fields and merge the paths
        output = self._solver_paths.compute_fields(spec_paths, diff_paths,
            scat_paths, ris_paths, spec_paths_tmp, diff_paths_tmp,
            scat_paths_tmp, ris_paths_tmp,
            scat_random_phases, testing)
        sources, targets, paths_as_dict = output[:3]
        paths = Paths(sources, targets, self)
        paths.from_dict(paths_as_dict)

        # If the hidden input flag testing is True, additional data
        # is returned which is required for some unit tests
        if testing:
            spec_tmp_as_dict, diff_tmp_as_dict, scat_tmp_as_dict = output[3:]
            spec_tmp = PathsTmpData(sources, targets, self._dtype)
            spec_tmp.from_dict(spec_tmp_as_dict)
            diff_tmp = PathsTmpData(sources, targets, self._dtype)
            diff_tmp.from_dict(diff_tmp_as_dict)
            scat_tmp = PathsTmpData(sources, targets, self._dtype)
            scat_tmp.from_dict(scat_tmp_as_dict)
            paths.spec_tmp = spec_tmp
            paths.diff_tmp = diff_tmp
            paths.scat_tmp = scat_tmp

        # Finalize paths computation
        paths.finalize()

        return paths

    def compute_paths(self, max_depth=3, method="fibonacci",
                      num_samples=int(1e6), los=True, reflection=True,
                      diffraction=False, scattering=False, ris=True,
                      scat_keep_prob=0.001, edge_diffraction=False,
                      check_scene=True, scat_random_phases=True,
                      testing=False):
        # pylint: disable=line-too-long
        r"""
        Computes propagation paths

        This function computes propagation paths between the antennas of
        all transmitters and receivers in the current scene.
        For each propagation path :math:`i`, the corresponding channel coefficient
        :math:`a_i` and delay :math:`\tau_i`, as well as the
        angles of departure :math:`(\theta_{\text{T},i}, \varphi_{\text{T},i})`
        and arrival :math:`(\theta_{\text{R},i}, \varphi_{\text{R},i})` are returned.
        For more detail, see :eq:`H_final`.
        Different propagation phenomena, such as line-of-sight, reflection, diffraction,
        and diffuse scattering can be individually enabled/disabled.

        If the scene is configured to use synthetic arrays
        (:attr:`~sionna.rt.Scene.synthetic_array` is `True`), transmitters and receivers
        are modelled as if they had a single antenna located at their
        :attr:`~sionna.rt.Transmitter.position`. The channel responses for each
        individual antenna of the arrays are then computed "synthetically" by applying
        appropriate phase shifts. This reduces the complexity significantly
        for large arrays. Time evolution of the channel coefficients can be simulated with
        the help of the function :meth:`~sionna.rt.Paths.apply_doppler` of the returned
        :class:`~sionna.rt.Paths` object.

        The path computation consists of two main steps as shown in the below figure.
        
        .. figure:: ../figures/compute_paths.svg
            :align: center

        For a configured :class:`~sionna.rt.Scene`, the function first traces geometric propagation paths
        using :meth:`~sionna.rt.Scene.trace_paths`. This step is independent of the
        :class:`~sionna.rt.RadioMaterial` of the scene objects as well as the transmitters' and receivers' 
        antenna :attr:`~sionna.rt.Antenna.patterns` and  :attr:`~sionna.rt.Transmitter.orientation`,
        but depends on the selected propagation
        phenomena, such as reflection, scattering, and diffraction. The traced paths
        are then converted to EM fields by the function :meth:`~sionna.rt.Scene.compute_fields`.
        The resulting :class:`~sionna.rt.Paths` object can be used to compute channel
        impulse responses via :meth:`~sionna.rt.Paths.cir`. The advantage of separating path tracing
        and field computation is that one can study the impact of different radio materials 
        by executing :meth:`~sionna.rt.Scene.compute_fields` multiple times without
        re-tracing the propagation paths. This can for example speed-up the calibration of scene parameters
        by several orders of magnitude.

        Example
        -------
        .. code-block:: Python

            import sionna
            from sionna.rt import load_scene, Camera, Transmitter, Receiver, PlanarArray

            # Load example scene
            scene = load_scene(sionna.rt.scene.munich)

            # Configure antenna array for all transmitters
            scene.tx_array = PlanarArray(num_rows=8,
                                      num_cols=2,
                                      vertical_spacing=0.7,
                                      horizontal_spacing=0.5,
                                      pattern="tr38901",
                                      polarization="VH")

            # Configure antenna array for all receivers
            scene.rx_array = PlanarArray(num_rows=1,
                                      num_cols=1,
                                      vertical_spacing=0.5,
                                      horizontal_spacing=0.5,
                                      pattern="dipole",
                                      polarization="cross")

            # Create transmitter
            tx = Transmitter(name="tx",
                          position=[8.5,21,27],
                          orientation=[0,0,0])
            scene.add(tx)

            # Create a receiver
            rx = Receiver(name="rx",
                       position=[45,90,1.5],
                       orientation=[0,0,0])
            scene.add(rx)

            # TX points towards RX
            tx.look_at(rx)

            # Compute paths
            paths = scene.compute_paths()

            # Open preview showing paths
            scene.preview(paths=paths, resolution=[1000,600])

        .. figure:: ../figures/paths_preview.png
            :align: center

        Input
        ------
        max_depth : int
            Maximum depth (i.e., number of bounces) allowed for tracing the
            paths. Defaults to 3.

        method : str ("exhaustive"|"fibonacci")
            Ray tracing method to be used.
            The "exhaustive" method tests all possible combinations of primitives.
            This method is not compatible with scattering.
            The "fibonacci" method uses a shoot-and-bounce approach to find
            candidate chains of primitives. Initial ray directions are chosen
            according to a Fibonacci lattice on the unit sphere. This method can be
            applied to very large scenes. However, there is no guarantee that
            all possible paths are found.
            Defaults to "fibonacci".

        num_samples : int
            Number of rays to trace in order to generate candidates with
            the "fibonacci" method.
            This number is split equally among the different transmitters
            (when using synthetic arrays) or transmit antennas (when not using
            synthetic arrays).
            This parameter is ignored when using the exhaustive method.
            Tracing more rays can lead to better precision
            at the cost of increased memory requirements.
            Defaults to 1e6.

        los : bool
            If set to `True`, then the LoS paths are computed.
            Defaults to `True`.

        reflection : bool
            If set to `True`, then the reflected paths are computed.
            Defaults to `True`.

        diffraction : bool
            If set to `True`, then the diffracted paths are computed.
            Defaults to `False`.

        scattering : bool
            If set to `True`, then the scattered paths are computed.
            If set to `True`, then the scattered paths are computed.
            Only works with the Fibonacci method.
            Defaults to `False`.

        ris : bool
            If set to `True`, then paths involving RIS are computed.
            Defaults to `True`.

        scat_keep_prob : float
            Probability with which a scattered path is kept.
            This is helpful to reduce the number of computed scattered
            paths, which might be prohibitively high in some scenes.
            Must be in the range (0,1). Defaults to 0.001.

        edge_diffraction : bool
            If set to `False`, only diffraction on wedges, i.e., edges that
            connect two primitives, is considered.
            Defaults to `False`.

        check_scene : bool
            If set to `True`, checks that the scene is well configured before
            computing the paths. This can add a significant overhead.
            Defaults to `True`.

        scat_random_phases : bool
            If set to `True` and if scattering is enabled, random uniform phase
            shifts are added to the scattered paths.
            Defaults to `True`.

        testing : bool
            If set to `True`, then additional data is returned for testing.
            Defaults to `False`.

        Output
        ------
        :paths : :class:`~sionna.rt.Paths`
            Simulated paths
        """

        # Trace the paths
        traced_paths = self.trace_paths(max_depth, method, num_samples, los,
            reflection, diffraction, scattering, ris, scat_keep_prob,
            edge_diffraction, check_scene)

        # Compute the fields and merge the paths
        # Check scene is not done twice
        paths = self.compute_fields(*traced_paths, False, scat_random_phases,
                                    testing)

        return paths

    def coverage_map(self,
                     rx_orientation=(0.,0.,0.),
                     max_depth=3,
                     cm_center=None,
                     cm_orientation=None,
                     cm_size=None,
                     cm_cell_size=(10.,10.),
                     combining_vec=None,
                     precoding_vec=None,
                     num_samples=int(2e6),
                     los=True,
                     reflection=True,
                     diffraction=False,
                     scattering=False,
                     ris=True,
                     edge_diffraction=False,
                     check_scene=True):
        # pylint: disable=line-too-long
        r"""
        This function computes a coverage map for every transmitter in the scene.

        For a given transmitter, a coverage map is a rectangular surface with
        arbitrary orientation subdivded
        into rectangular cells of size :math:`\lvert C \rvert = \texttt{cm_cell_size[0]} \times  \texttt{cm_cell_size[1]}`.
        The parameter ``cm_cell_size`` therefore controls the granularity of the map.
        The coverage map associates with every cell :math:`(i,j)` the quantity

        .. math::
            :label: cm_def

            b_{i,j} = \frac{1}{\lvert C \rvert} \int_{C_{i,j}} \lvert h(s) \rvert^2 ds

        where :math:`\lvert h(s) \rvert^2` is the squared amplitude
        of the path coefficients :math:`a_i` at position :math:`s=(x,y)`,
        the integral is over the cell :math:`C_{i,j}`, and
        :math:`ds` is the infinitesimal small surface element
        :math:`ds=dx \cdot dy`.
        The dimension indexed by :math:`i` (:math:`j`) corresponds to the :math:`y\, (x)`-axis of the
        coverage map in its local coordinate system.

        For specularly and diffusely reflected paths, :eq:`cm_def` can be rewritten as an integral over the directions
        of departure of the rays from the transmitter, by substituting :math:`s`
        with the corresponding direction :math:`\omega`:

        .. math::
            b_{i,j} = \frac{1}{\lvert C \rvert} \int_{\Omega} \lvert h\left(s(\omega) \right) \rvert^2 \frac{r(\omega)^2}{\lvert \cos{\alpha(\omega)} \rvert} \mathbb{1}_{\left\{ s(\omega) \in C_{i,j} \right\}} d\omega

        where the integration is over the unit sphere :math:`\Omega`, :math:`r(\omega)` is the length of
        the path with direction of departure :math:`\omega`, :math:`s(\omega)` is the point
        where the path with direction of departure :math:`\omega` intersects the coverage map,
        :math:`\alpha(\omega)` is the angle between the coverage map normal and the direction of arrival
        of the path with direction of departure :math:`\omega`,
        and :math:`\mathbb{1}_{\left\{ s(\omega) \in C_{i,j} \right\}}` is the function that takes as value
        one if :math:`s(\omega) \in C_{i,j}` and zero otherwise.
        Note that :math:`ds = \frac{r(\omega)^2 d\omega}{\lvert \cos{\alpha(\omega)} \rvert}`.

        The previous integral is approximated through Monte Carlo sampling by shooting :math:`N` rays
        with directions :math:`\omega_n` arranged as a Fibonacci lattice on the unit sphere around the transmitter,
        and bouncing the rays on the intersected objects until the maximum depth (``max_depth``) is reached or
        the ray bounces out of the scene.
        At every intersection with an object of the scene, a new ray is shot from the intersection which corresponds to either
        specular reflection or diffuse scattering, following a Bernoulli distribution with parameter the
        squared scattering coefficient.
        When diffuse scattering is selected, the direction of the scattered ray is uniformly sampled on the half-sphere.
        The resulting Monte Carlo estimate is:

        .. math::
            :label: cm_mc_ref

            \hat{b}_{i,j}^{\text{(ref)}} = \frac{4\pi}{N\lvert C \rvert} \sum_{n=1}^N \lvert h\left(s(\omega_n)\right)  \rvert^2 \frac{r(\omega_n)^2}{\lvert \cos{\alpha(\omega_n)} \rvert} \mathbb{1}_{\left\{ s(\omega_n) \in C_{i,j} \right\}}.

        For the diffracted paths, :eq:`cm_def` can be rewritten for any wedge
        with length :math:`L` and opening angle :math:`\Phi` as an integral over the wedge and its opening angle,
        by substituting :math:`s` with the position on the wedge :math:`\ell \in [1,L]` and the angle :math:`\phi \in [0, \Phi]`:

        .. math::
            b_{i,j} = \frac{1}{\lvert C \rvert} \int_{\ell} \int_{\phi} \lvert h\left(s(\ell,\phi) \right) \rvert^2 \mathbb{1}_{\left\{ s(\ell,\phi) \in C_{i,j} \right\}} \left\lVert \frac{\partial r}{\partial \ell} \times \frac{\partial r}{\partial \phi} \right\rVert d\ell d\phi

        where the integral is over the wedge length :math:`L` and opening angle :math:`\Phi`, and
        :math:`r\left( \ell, \phi \right)` is the reparametrization with respected to :math:`(\ell, \phi)` of the
        intersection between the diffraction cone at :math:`\ell` and the rectangle defining the coverage map (see, e.g., [SurfaceIntegral]_).
        The previous integral is approximated through Monte Carlo sampling by shooting :math:`N'` rays from equally spaced
        locations :math:`\ell_n` along the wedge with directions :math:`\phi_n` sampled uniformly from :math:`(0, \Phi)`:

        .. math::
            :label: cm_mc_diff

            \hat{b}_{i,j}^{\text{(diff)}} = \frac{L\Phi}{N'\lvert C \rvert} \sum_{n=1}^{N'} \lvert h\left(s(\ell_n,\phi_n)\right) \rvert^2 \mathbb{1}_{\left\{ s(\ell_n,\phi_n) \in C_{i,j} \right\}} \left\lVert \left(\frac{\partial r}{\partial \ell}\right)_n \times \left(\frac{\partial r}{\partial \phi}\right)_n \right\rVert.

        The output of this function is therefore a real-valued matrix of size ``[num_cells_y, num_cells_x]``,
        for every transmitter, with elements equal to the sum of the contributions of the reflected and scattered paths
        :eq:`cm_mc_ref` and diffracted paths :eq:`cm_mc_diff` for all the wedges, and where

        .. math::
            \texttt{num_cells_x} = \bigg\lceil\frac{\texttt{cm_size[0]}}{\texttt{cm_cell_size[0]}} \bigg\rceil\\
            \texttt{num_cells_y} = \bigg\lceil \frac{\texttt{cm_size[1]}}{\texttt{cm_cell_size[1]}} \bigg\rceil.

        The surface defining the coverage map is a rectangle centered at
        ``cm_center``, with orientation ``cm_orientation``, and with size
        ``cm_size``. An orientation of (0,0,0) corresponds to
        a coverage map parallel to the XY plane, with surface normal pointing towards
        the :math:`+z` axis. By default, the coverage map
        is parallel to the XY plane, covers all of the scene, and has
        an elevation of :math:`z = 1.5\text{m}`.
        The receiver is assumed to use the antenna array
        ``scene.rx_array``. If transmitter and/or receiver have multiple antennas, transmit precoding
        and receive combining are applied which are defined by ``precoding_vec`` and
        ``combining_vec``, respectively.

        The :math:`(i,j)` indices are omitted in the following for clarity.
        For reflection and scattering, paths are generated by shooting ``num_samples`` rays from the
        transmitters with directions arranged in a Fibonacci lattice on the unit
        sphere and by simulating their propagation for up to ``max_depth`` interactions with
        scene objects.
        If ``max_depth`` is set to 0 and if ``los`` is set to `True`,
        only the line-of-sight path is considered.
        For diffraction, paths are generated by shooting ``num_samples`` rays from equally
        spaced locations along the wedges in line-of-sight with the transmitter, with
        directions uniformly sampled on the diffraction cone.

        For every ray :math:`n` intersecting the coverage map cell :math:`(i,j)`, the
        channel coefficients, :math:`a_n`, and the angles of departure (AoDs)
        :math:`(\theta_{\text{T},n}, \varphi_{\text{T},n})`
        and arrival (AoAs) :math:`(\theta_{\text{R},n}, \varphi_{\text{R},n})`
        are computed. See the `Primer on Electromagnetics <../em_primer.html>`_ for more details.

        A "synthetic" array is simulated by adding additional phase shifts that depend on the
        antenna position relative to the position of the transmitter (receiver) as well as the AoDs (AoAs).
        For the :math:`k^\text{th}` transmit antenna and :math:`\ell^\text{th}` receive antenna, let
        us denote by :math:`\mathbf{d}_{\text{T},k}` and :math:`\mathbf{d}_{\text{R},\ell}` the relative positions (with respect to
        the positions of the transmitter/receiver) of the pair of antennas
        for which the channel impulse response shall be computed. These can be accessed through the antenna array's property
        :attr:`~sionna.rt.AntennaArray.positions`. Using a plane-wave assumption, the resulting phase shifts
        from these displacements can be computed as

        .. math::

            p_{\text{T}, n,k} &= \frac{2\pi}{\lambda}\hat{\mathbf{r}}(\theta_{\text{T},n}, \varphi_{\text{T},n})^\mathsf{T} \mathbf{d}_{\text{T},k}\\
            p_{\text{R}, n,\ell} &= \frac{2\pi}{\lambda}\hat{\mathbf{r}}(\theta_{\text{R},n}, \varphi_{\text{R},n})^\mathsf{T} \mathbf{d}_{\text{R},\ell}.

        The final expression for the path coefficient is

        .. math::

            h_{n,k,\ell} =  a_n e^{j(p_{\text{T}, i,k} + p_{\text{R}, i,\ell})}

        for every transmit antenna :math:`k` and receive antenna :math:`\ell`.
        These coefficients form the complex-valued channel matrix, :math:`\mathbf{H}_n`,
        of size :math:`\texttt{num_rx_ant} \times \texttt{num_tx_ant}`.

        Finally, the coefficient of the equivalent SISO channel is

        .. math::
            h_n =  \mathbf{c}^{\mathsf{H}} \mathbf{H}_n \mathbf{p}

        where :math:`\mathbf{c}` and :math:`\mathbf{p}` are the combining and
        precoding vectors (``combining_vec`` and ``precoding_vec``),
        respectively.

        Example
        -------
        .. code-block:: Python

            import sionna
            from sionna.rt import load_scene, PlanarArray, Transmitter, Receiver
            scene = load_scene(sionna.rt.scene.munich)

            # Configure antenna array for all transmitters
            scene.tx_array = PlanarArray(num_rows=8,
                                    num_cols=2,
                                    vertical_spacing=0.7,
                                    horizontal_spacing=0.5,
                                    pattern="tr38901",
                                    polarization="VH")

            # Configure antenna array for all receivers
            scene.rx_array = PlanarArray(num_rows=1,
                                    num_cols=1,
                                    vertical_spacing=0.5,
                                    horizontal_spacing=0.5,
                                    pattern="dipole",
                                    polarization="cross")
            # Add a transmitters
            tx = Transmitter(name="tx",
                        position=[8.5,21,30],
                        orientation=[0,0,0])
            scene.add(tx)
            tx.look_at([40,80,1.5])

            # Compute coverage map
            cm = scene.coverage_map(cm_cell_size=[1.,1.],
                                num_samples=int(10e6))

            # Visualize coverage in preview
            scene.preview(coverage_map=cm,
                        resolution=[1000, 600])

        .. figure:: ../figures/coverage_map_preview.png
            :align: center

        Input
        ------
        rx_orientation : [3], float
            Orientation of the receiver :math:`(\alpha, \beta, \gamma)`
            specified through three angles corresponding to a 3D rotation
            as defined in :eq:`rotation`. Defaults to :math:`(0,0,0)`.

        max_depth : int
            Maximum depth (i.e., number of bounces) allowed for tracing the
            paths. Defaults to 3.

        cm_center : [3], float | `None`
            Center of the coverage map :math:`(x,y,z)` as three-dimensional
            vector. If set to `None`, the coverage map is centered on the
            center of the scene, except for the elevation :math:`z` that is set
            to 1.5m. Otherwise, ``cm_orientation`` and ``cm_scale`` must also
            not be `None`. Defaults to `None`.

        cm_orientation : [3], float | `None`
            Orientation of the coverage map :math:`(\alpha, \beta, \gamma)`
            specified through three angles corresponding to a 3D rotation
            as defined in :eq:`rotation`.
            An orientation of :math:`(0,0,0)` or `None` corresponds to a
            coverage map that is parallel to the XY plane.
            If not set to `None`, then ``cm_center`` and ``cm_scale`` must also
            not be `None`.
            Defaults to `None`.

        cm_size : [2], float | `None`
            Size of the coverage map [m].
            If set to `None`, then the size of the coverage map is set such that
            it covers the entire scene.
            Otherwise, ``cm_center`` and ``cm_orientation`` must also not be
            `None`. Defaults to `None`.

        cm_cell_size : [2], float
            Size of a cell of the coverage map [m].
            Defaults to :math:`(10,10)`.

        combining_vec : [num_rx_ant], complex | None
            Combining vector.
            If set to `None`, then defaults to
            :math:`\frac{1}{\sqrt{\text{num_rx_ant}}} [1,\dots,1]^{\mathsf{T}}`.

        precoding_vec : [num_tx_ant], complex | None
            Precoding vector.
            If set to `None`, then defaults to
            :math:`\frac{1}{\sqrt{\text{num_tx_ant}}} [1,\dots,1]^{\mathsf{T}}`.

        num_samples : int
            Number of random rays to trace.
            For the reflected paths, this number is split equally over the different transmitters.
            For the diffracted paths, it is split over the wedges in line-of-sight with the
            transmitters such that the number of rays allocated
            to a wedge is proportional to its length.
            Defaults to 2e6.

        los : bool
            If set to `True`, then the LoS paths are computed.
            Defaults to `True`.

        reflection : bool
            If set to `True`, then the reflected paths are computed.
            Defaults to `True`.

        diffraction : bool
            If set to `True`, then the diffracted paths are computed.
            Defaults to `False`.

        scattering : bool
            If set to `True`, then the scattered paths are computed.
            Defaults to `False`.

        ris : bool
            If set to `True`, then paths involving RIS are computed.
            Defaults to `True`.

        edge_diffraction : bool
            If set to `False`, only diffraction on wedges, i.e., edges that
            connect two primitives, is considered.
            Defaults to `False`.

        check_scene : bool
            If set to `True`, checks that the scene is well configured before
            computing the coverage map. This can add a significant overhead.
            Defaults to `True`.

        Output
        ------
        :cm : :class:`~sionna.rt.CoverageMap`
            The coverage maps
        """

        # Check that all is set to compute the coverage map
        if check_scene:
            self._check_scene(True)

        # Check the properties of the rectangle defining the coverage map
        if ((cm_center is None)
            and (cm_size is None)
            and (cm_orientation is None)):
            # Default value for center: Center of the scene
            # Default value for the scale: Just enough to cover all the scene
            # with axis-aligned edges of the rectangle
            # [min_x, min_y, min_z]
            scene_min = self._scene.bbox().min
            scene_min = tf.cast(scene_min, self._rdtype)
            # In case of empty scene, bbox min is -inf
            scene_min = tf.where(tf.math.is_inf(scene_min),
                                 -tf.ones_like(scene_min),
                                 scene_min)
            # [max_x, max_y, max_z]
            scene_max = self._scene.bbox().max
            scene_max = tf.cast(scene_max, self._rdtype)
            # In case of empty scene, bbox min is inf
            scene_max = tf.where(tf.math.is_inf(scene_max),
                                 tf.ones_like(scene_max),
                                 scene_max)
            cm_center = tf.cast([(scene_min[0] + scene_max[0])*0.5,
                                 (scene_min[1] + scene_max[1])*0.5,
                                 1.5], dtype=self._rdtype)
            cm_size = tf.cast([(scene_max[0] - scene_min[0]),
                               (scene_max[1] - scene_min[1])],
                                dtype=self._rdtype)
            # Set the orientation to default value
            cm_orientation = tf.zeros([3], dtype=self._rdtype)
        elif ((cm_center is None)
              or (cm_size is None)
              or (cm_orientation is None)):
            raise ValueError("If one of `cm_center`, `cm_orientation`,"\
                             " or `cm_size` is not None, then all of them"\
                             " must not be None")
        else:
            cm_center = tf.cast(cm_center, self._rdtype)
            cm_orientation = tf.cast(cm_orientation, self._rdtype)
            cm_size = tf.cast(cm_size, self._rdtype)

        # Check and initialize the combining and precoding vector
        if combining_vec is None:
            combining_vec = tf.ones([self.rx_array.num_ant], self._dtype)
            combining_vec /= tf.sqrt(tf.cast(self.rx_array.num_ant,
                                             self._dtype))
        else:
            combining_vec = tf.cast(combining_vec, self._dtype)
        if precoding_vec is None:
            num_tx = len(self.transmitters)
            precoding_vec = tf.ones([num_tx, self.tx_array.num_ant],
                                    self._dtype)
            precoding_vec /= tf.sqrt(tf.cast(self.tx_array.num_ant,
                                             self._dtype))
        else:
            precoding_vec = tf.cast(precoding_vec, self._dtype)
            precoding_vec = expand_to_rank(precoding_vec, 2, 0)

        # [3]
        rx_orientation = tf.cast(rx_orientation, self._rdtype)

        # Compute the coverage map using the solver
        # [num_sources, num_cells_x, num_cells_y]
        output = self._solver_cm(max_depth=max_depth,
                                 rx_orientation=rx_orientation,
                                 cm_center=cm_center,
                                 cm_orientation=cm_orientation,
                                 cm_size=cm_size,
                                 cm_cell_size=cm_cell_size,
                                 combining_vec=combining_vec,
                                 precoding_vec=precoding_vec,
                                 num_samples=num_samples,
                                 los=los,
                                 reflection=reflection,
                                 diffraction=diffraction,
                                 scattering=scattering,
                                 ris=ris,
                                 edge_diffraction=edge_diffraction)

        return output

    def preview(self, paths=None, show_paths=True, show_devices=True,
                show_orientations=False,
                coverage_map=None, cm_tx=0, cm_db_scale=True,
                cm_vmin=None, cm_vmax=None,
                resolution=(655, 500), fov=45, background='#ffffff'):
        # pylint: disable=line-too-long
        r"""preview(paths=None, show_paths=True, show_devices=True, coverage_map=None, cm_tx=0, cm_vmin=None, cm_vmax=None, resolution=(655, 500), fov=45, background='#ffffff')

        In an interactive notebook environment, opens an interactive 3D
        viewer of the scene.

        The returned value of this method must be the last line of
        the cell so that it is displayed. For example:

        .. code-block:: Python

            fig = scene.preview()
            # ...
            fig

        Or simply:

        .. code-block:: Python

            scene.preview()

        Default color coding:

        * Green: Receiver
        * Blue: Transmitter
        * Red: Reconfigurable Intelligent Surface (RIS)

        Controls:

        * Mouse left: Rotate
        * Scroll wheel: Zoom
        * Mouse right: Move

        Input
        -----
        paths : :class:`~sionna.rt.Paths` | `None`
            Simulated paths generated by
            :meth:`~sionna.rt.Scene.compute_paths()` or `None`.
            If `None`, only the scene is rendered.
            Defaults to `None`.

        show_paths : bool
            If `paths` is not `None`, shows the paths.
            Defaults to `True`.

        show_devices : bool
            If set to `True`, shows the radio devices.
            Defaults to `True`.

        show_orientations : bool
            If `show_devices` is `True`, shows the radio devices orientations.
            Defaults to `False`.

        coverage_map : :class:`~sionna.rt.CoverageMap` | `None`
            An optional coverage map to overlay in the scene for visualization.
            Defaults to `None`.

        cm_tx : int | str
            When `coverage_map` is specified, controls which of the transmitters
            to display the coverage map for. Either the transmitter's name
            or index can be given.
            Defaults to `0`.

        cm_db_scale: bool
            Use logarithmic scale for coverage map visualization, i.e. the
            coverage values are mapped with:
            :math:`y = 10 \cdot \log_{10}(x)`.
            Defaults to `True`.

        cm_vmin, cm_vmax: floot | None
            For coverage map visualization, defines the range of path gains that
            the colormap covers.
            These parameters should be provided in dB if ``cm_db_scale`` is
            set to `True`, or in linear scale otherwise.
            If set to None, then covers the complete range.
            Defaults to `None`.

        resolution : [2], int
            Size of the viewer figure.
            Defaults to `[655, 500]`.

        fov : float
            Field of view, in degrees.
            Defaults to 45°.

        background : str
            Background color in hex format prefixed by '#'.
            Defaults to '#ffffff' (white).

        """
        if (self._preview_widget is not None) and (resolution is not None):
            assert isinstance(resolution, (tuple, list)) and len(resolution) == 2
            if tuple(resolution) != self._preview_widget.resolution():
                # User requested a different rendering resolution, create
                # a new viewer from scratch to match it.
                self._preview_widget = None

        # Cache the render widget so that we don't need to re-create it
        # every time
        fig = self._preview_widget
        needs_reset = fig is not None
        if needs_reset:
            fig.reset()
        else:
            fig = InteractiveDisplay(scene=self,
                                     resolution=resolution,
                                     fov=fov,
                                     background=background)
            self._preview_widget = fig

        # Show paths and devices, if required
        if show_paths and (paths is not None):
            fig.plot_paths(paths)
        if show_devices:
            fig.plot_radio_devices(show_orientations=show_orientations)
            fig.plot_ris()
        if coverage_map is not None:
            fig.plot_coverage_map(
                coverage_map, tx=cm_tx, db_scale=cm_db_scale,
                vmin=cm_vmin, vmax=cm_vmax)

        # Update the camera state
        if not needs_reset:
            fig.center_view()

        return fig

    def render(self, camera, paths=None, show_paths=True, show_devices=True,
               coverage_map=None, cm_tx=0, cm_db_scale=True,
               cm_vmin=None, cm_vmax=None, cm_show_color_bar=True,
               num_samples=512, resolution=(655, 500), fov=45):
        # pylint: disable=line-too-long
        r"""render(camera, paths=None, show_paths=True, show_devices=True, coverage_map=None, cm_tx=0, cm_vmin=None, cm_vmax=None, cm_show_color_bar=True, num_samples=512, resolution=(655, 500), fov=45)

        Renders the scene from the viewpoint of a camera or the interactive
        viewer

        Input
        ------
        camera : str | :class:`~sionna.rt.Camera`
            The name or instance of a :class:`~sionna.rt.Camera`.
            If an interactive viewer was opened with
            :meth:`~sionna.rt.Scene.preview()`, set to `"preview"` to use its
            viewpoint.

        paths : :class:`~sionna.rt.Paths` | `None`
            Simulated paths generated by
            :meth:`~sionna.rt.Scene.compute_paths()` or `None`.
            If `None`, only the scene is rendered.
            Defaults to `None`.

        show_paths : bool
            If `paths` is not `None`, shows the paths.
            Defaults to `True`.

        show_devices : bool
            If `paths` is not `None`, shows the radio devices.
            Defaults to `True`.

        coverage_map : :class:`~sionna.rt.CoverageMap` | `None`
            An optional coverage map to overlay in the scene for visualization.
            Defaults to `None`.

        cm_tx : int | str
            When `coverage_map` is specified, controls which of the transmitters
            to display the coverage map for. Either the transmitter's name
            or index can be given.
            Defaults to `0`.

        cm_db_scale: bool
            Use logarithmic scale for coverage map visualization, i.e. the
            coverage values are mapped with:
            :math:`y = 10 \cdot \log_{10}(x)`.
            Defaults to `True`.

        cm_vmin, cm_vmax: float | None
            For coverage map visualization, defines the range of path gains that
            the colormap covers.
            These parameters should be provided in dB if ``cm_db_scale`` is
            set to `True`, or in linear scale otherwise.
            If set to None, then covers the complete range.
            Defaults to `None`.

        cm_show_color_bar: bool
            For coverage map visualization, show the color bar describing the
            color mapping used next to the rendering.
            Defaults to `True`.

        num_samples : int
            Number of rays thrown per pixel.
            Defaults to 512.

        resolution : [2], int
            Size of the rendered figure.
            Defaults to `[655, 500]`.

        fov : float
            Field of view, in degrees.
            Defaults to 45°.

        Output
        -------
        : :class:`~matplotlib.pyplot.Figure`
            Rendered image
        """

        image = render(scene=self,
                       camera=camera,
                       paths=paths,
                       show_paths=show_paths,
                       show_devices=show_devices,
                       coverage_map=coverage_map,
                       cm_tx=cm_tx,
                       cm_db_scale=cm_db_scale,
                       cm_vmin=cm_vmin,
                       cm_vmax=cm_vmax,
                       num_samples=num_samples,
                       resolution=resolution,
                       fov=fov)

        to_show = image.convert(component_format=mi.Struct.Type.UInt8,
                                srgb_gamma=True)

        show_color_bar = (coverage_map is not None) and cm_show_color_bar

        if show_color_bar:
            aspect = image.width()*1.06 / image.height()
            fig, ax = plt.subplots(1, 2,
                                   gridspec_kw={'width_ratios': [0.97, 0.03]},
                                   figsize=(aspect * 6, 6))
            im_ax = ax[0]
        else:
            aspect = image.width() / image.height()
            fig, ax = plt.subplots(1, 1, figsize=(aspect * 6, 6))
            im_ax = ax

        im_ax.imshow(to_show)

        if show_color_bar:
            _, normalizer, color_map = coverage_map_color_mapping(
                coverage_map[cm_tx, :, :].numpy(), db_scale=cm_db_scale,
                vmin=cm_vmin, vmax=cm_vmax)
            mappable = matplotlib.cm.ScalarMappable(
                norm=normalizer, cmap=color_map)

            cax = ax[1]
            cax.set_title('dB')
            fig.colorbar(mappable, cax=cax)

        # Remove axes and margins
        im_ax.axis('off')
        fig.tight_layout()
        return fig

    def render_to_file(self, camera, filename, paths=None, show_paths=True, show_devices=True,
                       coverage_map=None, cm_tx=0, cm_db_scale=True,
                       cm_vmin=None, cm_vmax=None,
                       num_samples=512, resolution=(655, 500), fov=45):
        # pylint: disable=line-too-long
        r"""render_to_file(camera, filename, paths=None, show_paths=True, show_devices=True, coverage_map=None, cm_tx=0, cm_db_scale=True, cm_vmin=None, cm_vmax=None, num_samples=512, resolution=(655, 500), fov=45)

        Renders the scene from the viewpoint of a camera or the interactive
        viewer, and saves the resulting image

        Input
        ------
        camera : str | :class:`~sionna.rt.Camera`
            The name or instance of a :class:`~sionna.rt.Camera`.
            If an interactive viewer was opened with
            :meth:`~sionna.rt.Scene.preview()`, set to `"preview"` to use its
            viewpoint.

        filename : str
            Filename for saving the rendered image, e.g., "my_scene.png"

        paths : :class:`~sionna.rt.Paths` | `None`
            Simulated paths generated by
            :meth:`~sionna.rt.Scene.compute_paths()` or `None`.
            If `None`, only the scene is rendered.
            Defaults to `None`.

        show_paths : bool
            If `paths` is not `None`, shows the paths.
            Defaults to `True`.

        show_devices : bool
            If `paths` is not `None`, shows the radio devices.
            Defaults to `True`.

        coverage_map : :class:`~sionna.rt.CoverageMap` | `None`
            An optional coverage map to overlay in the scene for visualization.
            Defaults to `None`.

        cm_tx : int | str
            When `coverage_map` is specified, controls which of the transmitters
            to display the coverage map for. Either the transmitter's name
            or index can be given.
            Defaults to `0`.

        cm_db_scale: bool
            Use logarithmic scale for coverage map visualization, i.e. the
            coverage values are mapped with:
            :math:`y = 10 \cdot \log_{10}(x)`.
            Defaults to `True`.

        cm_vmin, cm_vmax: float | None
            For coverage map visualization, defines the range of path gains that
            the colormap covers.
            These parameters should be provided in dB if ``cm_db_scale`` is
            set to `True`, or in linear scale otherwise.
            If set to None, then covers the complete range.
            Defaults to `None`.

        num_samples : int
            Number of rays thrown per pixel.
            Defaults to 512.

        resolution : [2], int
            Size of the rendered figure.
            Defaults to `[655, 500]`.

        fov : float
            Field of view, in degrees.
            Defaults to 45°.

        """
        image = render(scene=self,
                       camera=camera,
                       paths=paths,
                       show_paths=show_paths,
                       show_devices=show_devices,
                       coverage_map=coverage_map,
                       cm_tx=cm_tx,
                       cm_db_scale=cm_db_scale,
                       cm_vmin=cm_vmin,
                       cm_vmax=cm_vmax,
                       num_samples=num_samples,
                       resolution=resolution,
                       fov=fov)

        ext = os.path.splitext(filename)[1].lower()
        if ext in ('.jpg', '.jpeg', '.ppm',):
            image = image.convert(component_format=mi.Struct.Type.UInt8,
                                  pixel_format=mi.Bitmap.PixelFormat.RGB,
                                  srgb_gamma=True)
        elif ext in ('.png', '.tga' '.bmp'):
            image = image.convert(component_format=mi.Struct.Type.UInt8,
                                  srgb_gamma=True)
        image.write(filename)

    @property
    def radio_material_callable(self):
        # pylint: disable=line-too-long
        r"""
        Get/set a callable that computes the radio material properties at the
        points of intersection between the rays and the scene objects.

        If set, then the :class:`~sionna.rt.RadioMaterial` of the objects are
        not used and the callable is invoked instead to obtain the
        electromagnetic properties required to simulate the propagation of radio
        waves.

        If not set, i.e., `None` (default), then the
        :class:`~sionna.rt.RadioMaterial` of objects are used to simulate the
        propagation of radio waves in the scene.

        This callable is invoked on batches of intersection points.
        It takes as input the following tensors:

        * ``object_id`` (`[batch_dims]`, `int`) : Integers uniquely identifying the intersected objects
        * ``points`` (`[batch_dims, 3]`, `float`) : Positions of the intersection points

        The callable must output a tuple/list of the following tensors:

        * ``complex_relative_permittivity`` (`[batch_dims]`, `complex`) : Complex relative permittivities :math:`\eta` :eq:`eta`
        * ``scattering_coefficient`` (`[batch_dims]`, `float`) : Scattering coefficients :math:`S\in[0,1]` :eq:`scattering_coefficient`
        * ``xpd_coefficient`` (`[batch_dims]`, `float`) : Cross-polarization discrimination coefficients :math:`K_x\in[0,1]` :eq:`xpd`. Only relevant for the scattered field.

        **Note:** The number of batch dimensions is not necessarily equal to one.
        """
        return self._radio_material_callable

    @radio_material_callable.setter
    def radio_material_callable(self, rm_callable):
        self._radio_material_callable = rm_callable
    
    @property
    def bypass_reload(self):
        """Boolean parameter that defines if the scene.reload() method should be bypassed when called, to avoid any automatic reload."""
        return self._bypass_reload
        
    @bypass_reload.setter
    def bypass_reload(self, b:bool):
        self._bypass_reload = b

    @property
    def scattering_pattern_callable(self):
        # pylint: disable=line-too-long
        r"""
        Get/set a callable that computes the scattering pattern at the
        points of intersection between the rays and the scene objects.

        If set, then the :attr:`~sionna.rt.RadioMaterial.scattering_pattern` of
        the radio materials of the objects are not used and the callable is invoked
        instead to evaluate the scattering pattern required to simulate the
        propagation of diffusely reflected radio waves.

        If not set, i.e., `None` (default), then the
        :attr:`~sionna.rt.RadioMaterial.scattering_pattern` of the objects'
        radio materials are used to simulate the propagation of diffusely
        reflected radio waves in the scene.

        This callable is invoked on batches of intersection points.
        It takes as input the following tensors:

        * ``object_id`` (`[batch_dims]`, `int`) : Integers uniquely identifying the intersected objects
        * ``points`` (`[batch_dims, 3]`, `float`) : Positions of the intersection points
        * ``k_i`` (`[batch_dims, 3]`, `float`) : Unitary vector corresponding to the direction of incidence in the scene's global coordinate system
        * ``k_s`` (`[batch_dims, 3]`, `float`) : Unitary vector corresponding to the direction of the diffuse reflection in the scene's global coordinate system
        * ``n`` (`[batch_dims, 3]`, `float`) : Unitary vector corresponding to the normal to the surface at the intersection point

        The callable must output the following tensor:

        * ``f_s`` (`[batch_dims]`, `float`) : The scattering pattern evaluated for the previous inputs

        **Note:** The number of batch dimensions is not necessarily equal to one.
        """
        return self._scattering_pattern_callable

    @scattering_pattern_callable.setter
    def scattering_pattern_callable(self, sp_callable):
        self._scattering_pattern_callable = sp_callable

    ##############################################
    # Internal methods.
    # Should not be appear in the user
    # documentation
    ##############################################
    
    @property
    def mi_scene(self):
        """
        :class:`~mitsuba.Scene` : Get the Mitsuba scene
        """
        return self._scene

    @property
    def mi_scene_params(self):
        """
        :class:`~mitsuba.SceneParameters` : Get the Mitsuba scene parameters
        """
        return self._scene_params

    @property
    def solver_paths(self):
        """
        :class:`~sionna.rt.SolverPaths` : Get the paths solver
        """
        return self._solver_paths

    @property
    def solver_cm(self):
        """
        :class:`~sionna.rt.SolverCoverageMap` : Get the coverage map solver
        """
        return self._solver_cm

    @property
    def preview_widget(self):
        """
        :class:`~sionna.rt.InteractiveDisplay` : Get the preview widget
        """
        return self._preview_widget

    def append_to_xml(self, element:ET.Element, overwrite=False):
        # pylint: disable=line-too-long
        """
        Append an XML Element of type <bsdf> or <shape> to the XML Tree of the scene (at root level).

        Input
        -----
        element : :class:`ET.Element`
            An XML element of type <shape> or <bsdf> to be appended to the scene's XML tree.
            
        overwrite : bool, optional
            If True, overwrite an existing element with the same `id`. If `False`, raise a warning if an element
            with the same `id` already exists. Default is `False`.

        Output
        ------
        :class:`ET.Element` or `None`
            Returns the existing element if it already exists. Otherwise, returns `None`.

        Raises
        ------
        ValueError
            If the provided `element` is not of type <shape> or <bsdf>.

        Notes
        -----
        - This method modifies the scene's XML tree by appending the provided element at the root level.
        - If an element with the same `id` already exists, a warning is raised and the existing element is returned.
        - If `overwrite` is True, the existing element with the same `id` is removed before appending the new element.
        - The modified XML tree is written back to the scene XML file.
        """
        # Check if element contains a single BSDF or Shape element at root level:
        element_type = element.tag
        if element_type not in ['shape','bsdf']:
            raise ValueError("`element` must be an instance of `ET.Element` of type <shape> or <bsdf>")
        element_id = element.get('id')
            
        root = self._xml_tree.getroot()
        elements_in_root = root.findall(f'{element_type}')  
        ids_in_root = [elt.get('id') for elt in elements_in_root]

        if element_id not in ids_in_root:
            root.append(element)
        else:
            for e in elements_in_root:
                if e.get('id') == element_id:
                    break
            if overwrite:
                warnings.warn(f"Element of type {element_type} with id: {element_id} is already present in xml file. Overwriting with new element.")
                self.remove_from_xml(element_id,element_type)
                ET.indent(self._xml_tree, space="\t", level=0)
                root.append(element)
                self._xml_tree.write(os.path.join(self.tmp_directory_path, 'tmp_scene.xml'))
                return e
            else:
                warnings.warn(f"Element of type {element_type} with id: {element_id} is already present in xml file. Set 'overwrite=True' to overwrite.")
                return e
                
            
        # Write the modified scene XML tree back to the XML file before reloading the file with mitsuba
        ET.indent(self._xml_tree, space="\t", level=0)
        self._xml_tree.write(os.path.join(self.tmp_directory_path, 'tmp_scene.xml'))
        return None
    
    def remove_from_xml(self, element_id:str, element_type=None):
        # pylint: disable=line-too-long
        """
        Remove an XML Element of type in valid_element_types = ['bsdf','shape'] 
        from the xml_tree of the scene (at root level) based on its id (type helps for the search). 
        """
        """
        Remove an XML Element of type 'bsdf' or 'shape' from the XML tree of the scene (at root level) based on its id.

        This method modifies the scene's XML tree by removing the specified element at the root level. If the element
        with the specified `id` and `element_type` is not found, a warning is raised.

        Input
        -----
        element_id : str
            The id of the XML element to be removed.

        element_type : str ('bsdf'|'shape'), optional
            The type of the XML element to be removed. Valid types are 'bsdf' and 'shape'.
            If `None`, all types are searched. Default is `None`.

        Output
        ------
        :class:`ET.Element` or `None`
            Returns the removed element if it was found and removed. Otherwise, returns `None`.

        Raises
        ------
        ValueError
            If the provided `element_type` is not one of the valid types ('bsdf' or 'shape').

        Notes
        -----
        - This method modifies the scene's XML tree by removing the specified element at the root level.
        - If the element with the specified `id` and `element_type` is not found, a warning is raised.
        - The modified XML tree is written back to the scene XML file.
        """

        valid_element_types = ['bsdf','shape']
        root = self._xml_tree.getroot()
        if element_type is not None:
            if element_type not in valid_element_types:
                raise ValueError(f"`element_type` must be string. Valid types are {str(valid_element_types)}.")
            elements_in_root = root.findall(f'{element_type}')  
        else:
            elements_in_root = []
            for t in valid_element_types:
                elements_in_root += root.findall(f'{t}')  

        for e in elements_in_root:
            if e.get('id') == element_id:
                root.remove(e)
                # Write the modified scene XML tree back to the XML file before reloading the file with mitsuba
                ET.indent(self._xml_tree, space="\t", level=0)
                self._xml_tree.write(os.path.join(self.tmp_directory_path, 'tmp_scene.xml'))
                return e
        
        if element_type == None:
            warnings.warn(f"No {str(valid_element_types)} element with name {element_id} in root to remove.")
        else:
            warnings.warn(f"No {element_type} element with name {element_id} in root to remove.")
        return None

    def update_shape_bsdf_xml(self, shape_name, bsdf_name): 
        # pylint: disable=line-too-long
        """
        Update the XML file such that the shape with id 'shape_name' now references the BSDF with id 'bsdf_name'.

        This method modifies the scene's XML tree by updating the specified shape to reference the specified BSDF.
        The modified XML tree is written back to the scene XML file.

        Input
        -----
        shape_name : str
            The name of the shape to be updated. If the name does not start with 'mesh-', it will be prefixed with 'mesh-'.

        bsdf_name : str
            The name of the BSDF to be referenced by the shape. If the name does not start with 'mat-', it will be prefixed with 'mat-'.

        Output
        ------
        bool
            Returns `True` if the update was successful, `False` otherwise.

        Notes
        -----
        - This method modifies the scene's XML tree by updating the specified shape to reference the specified BSDF.
        - If the shape with the specified `shape_name` is not found, a warning is raised and the method returns `False`.
        - The modified XML tree is written back to the scene XML file.
        """
        if shape_name[:5] != 'mesh':
            shape_name = f"mesh-{shape_name}"

        if bsdf_name[:3] != 'mat':
            bsdf_name = f"mat-{bsdf_name}"

        root = self._xml_tree.getroot()
        shapes_in_root = root.findall('shape')
        for shape in shapes_in_root:
            if shape.get('id') == shape_name or f"mesh-{shape.get('id')}" == shape_name:
                ref = shape.find('ref')
                ref.set('id',f"{bsdf_name}")
                ref.set('name','bsdf')   

                # Write the modified scene XML tree back to the XML file before reloading the file with mitsuba
                ET.indent(self._xml_tree, space="\t", level=0)
                self._xml_tree.write(os.path.join(self.tmp_directory_path, 'tmp_scene.xml'))
                return True
            
        warnings.warn(f"No shape element with name {shape_name} in root to update.")
        return False 

    def scene_geometry_updated(self):
        """
        Callback to trigger when the scene geometry is updated
        """
        # Update the scene geometry in the preview
        if self._preview_widget:
            self._preview_widget.redraw_scene_geometry()

    def _clear(self):
        r"""
        Clear everything.
        Should be called when a new scene is loaded.
        """

        self._transmitters.clear()
        self._receivers.clear()
        self._ris.clear()
        self._ris.clear()
        self._cameras.clear()
        self._asset_objects.clear()
        self._radio_materials.clear()
        self._scene_objects.clear()
        self._tx_array = None
        self._rx_array = None
        self._preview_widget = None

    def _check_scene(self, coverage_map):
        r"""
        Check that all is set for paths or coverage map computation.
        If not, raises an exception with the appropriate error message.

        Input
        ------
        coverage_map : bool
            If set to `True`, then checks the scene in preparation for coverage
            map computation. Otherwise, checks the scene in preparation for
            paths computation.
        """
        if not self._rx_array:
            raise ValueError("Receiver array not set.")

        if not self._tx_array:
            raise ValueError("Transmitter array not set.")

        if len(self._transmitters) == 0:
            raise ValueError("No transmitter defined.")

        # Instantiation of receivers is not needed to compute a coverage map
        if not coverage_map:
            if len(self._receivers) == 0:
                raise ValueError("No receiver defined.")

        # Check that all scene objects have a radio material
        for obj in self.objects.values():
            mat = obj.radio_material
            if mat is None:
                msg = f"Scene object {obj.name} has no material set."
                raise ValueError(msg)
            else:
                # Check that the material is well-defined
                if not mat.well_defined:
                    msg = f"Material '{mat.name}' is used by the object "\
                           f" '{obj.name}' but is not well-defined."
                    raise ValueError(msg)
                # Check that the material is not a placeholder
                if mat.is_placeholder:
                    msg = f"Material '{mat.name}' is used by the object "\
                           f" '{obj.name}' but not defined."
                    raise ValueError(msg)

    def _load_cameras(self):
        """
        Load the camera(s) available in the scene
        """
        for i, mi_cam in enumerate(self._scene.sensors()):
            # Extract the transformation paramters
            transform = mi.traverse(mi_cam)['to_world']
            position = Camera.world_to_position(transform)
            orientation = Camera.world_to_angles(transform)

            # Create the camera
            name = f"scene-cam-{i}"
            new_cam = Camera(name=name,
                             position=position,
                             orientation=orientation)
            new_cam.scene = self

            self._cameras[name] = new_cam

    def _load_scene_objects(self):
        """
        Load the scene objects available in the scene
        """
        # Parse all shapes in the scene
        scene = self._scene
        objects_id = dr.reinterpret_array_v(mi.UInt32,scene.shapes_dr()).tf()
        for obj_id,s in zip(objects_id,scene.shapes()):
            obj_id = int(obj_id.numpy())
            # Only meshes are handled
            if not isinstance(s, mi.Mesh):
                raise TypeError('Only triangle meshes are supported')

            # Setup the material based on the shape bsdf's name
            bsdf = s.bsdf()
            mat_name = bsdf.id()
                       
            if mat_name.startswith("mat-"):
                mat_name = mat_name[4:]
            mat = self.get(mat_name)
            
            if (mat is not None) and (not isinstance(mat, RadioMaterial)):
                raise ValueError(f"Name'{name}' already used by another item")
            elif mat is None:
                # If the radio material does not exist, then a placeholder is created and used.
                mat = RadioMaterial(mat_name)
                mat.is_placeholder = True
                self.add(mat)

            # Instantiate or update the scene objects
            name = s.id()
            if name.startswith('mesh-'):
                name = name[5:]
            
            if self._is_name_used(name) and not name in self._scene_objects:
                raise ValueError(f"Name'{name}' already used by another item")
            
            if name not in self._scene_objects:
                obj = SceneObject(name, object_id=obj_id, mi_shape=s, dtype=self._dtype)
                obj.scene = self
                obj.radio_material = mat_name
                self._scene_objects[name] = obj
            else:
                obj = self._scene_objects[name]
                obj.update_mi_shape(mi_shape=s,object_id=obj_id)


        # Asset initialisation
        for asset_name in self._asset_objects:
            asset = self.get(asset_name)
            if asset.init:
                # Append the scene objects to the shapes of the asset
                for obj_name in asset.shapes:
                    # shape name is the name of a newly created SceneObject
                    obj = self.get(obj_name)
                    obj.asset_object = asset.name
                    asset.update_shape(key=obj_name, value=obj)
                
                # Check that all asset's shape share the same radio_material
                asset.update_radio_material()

                # Apply the initial position and orientation transform of the asset
                # When the asset is constructed, the position and orientation parameters are set by the user (or to default) but not applied to the 
                # corresponding scene shapes since the scene objects are not yet constructed. To apply these initial parameters, now that the scene objects 
                # have been instantiated, we call the position and orientation setter functions on the initial position and orientation values.
                asset.position = asset.position
                asset.orientation = asset.orientation

                asset.init = False



            
        
    
    def _is_name_used(self, name):
        """
        Returns `True` if ``name`` is used by a scene object, a transmitter,
        or a receiver.
        """
        used = ((name in self._transmitters)
             or (name in self._receivers)
             or (name in self._radio_materials)
             or (name in self._scene_objects)
             or (name in self._asset_objects))
        return used


def load_scene(filename=None, dtype=tf.complex64):
    # pylint: disable=line-too-long
    r"""
    Load a scene from file

    Note that only one scene can be loaded at a time.

    Input
    -----
    filename : str
        Name of a valid scene file. Sionna uses the simple XML-based format
        from `Mitsuba 3 <https://mitsuba.readthedocs.io/en/stable/src/key_topics/scene_format.html>`_.
        Defaults to `None` for which an empty scene is created.

    dtype : tf.complex
        Dtype used for all internal computations and outputs.
        Defaults to `tf.complex64`.

    Output
    ------
    scene : :class:`~sionna.rt.Scene`
        Reference to the current scene
    """
    # Create empty scene using the reserved filename "__empty__"
    if filename is None:
        filename = "__empty__"
    return Scene(filename, dtype=dtype)

#
# Module variables for example scene files
#
floor_wall = str(files(scenes).joinpath("floor_wall/floor_wall.xml"))
# pylint: disable=C0301
"""
Example scene containing a ground plane and a vertical wall

.. figure:: ../figures/floor_wall.png
   :align: center
"""

# pylint: disable=C0301
simple_street_canyon = str(files(scenes).joinpath("simple_street_canyon/simple_street_canyon.xml"))
"""
Example scene containing a few rectangular building blocks and a ground plane

.. figure:: ../figures/street_canyon.png
   :align: center
"""

# pylint: disable=C0301
simple_street_canyon_with_cars = str(files(scenes).joinpath("simple_street_canyon_with_cars/simple_street_canyon_with_cars.xml"))
"""
Example scene containing a few rectangular building blocks and a ground plane as well as some cars

.. figure:: ../figures/street_canyon_with_cars.png
   :align: center
"""

etoile = str(files(scenes).joinpath("etoile/etoile.xml"))
# pylint: disable=C0301
"""
Example scene containing the area around the Arc de Triomphe in Paris
The scene was created with data downloaded from `OpenStreetMap <https://www.openstreetmap.org>`_ and
the help of `Blender <https://www.blender.org>`_ and the `Blender-OSM <https://github.com/vvoovv/blender-osm>`_
and `Mitsuba Blender <https://github.com/mitsuba-renderer/mitsuba-blender>`_ add-ons.
The data is licensed under the `Open Data Commons Open Database License (ODbL) <https://openstreetmap.org/copyright>`_.

.. figure:: ../figures/etoile.png
   :align: center
"""

munich = str(files(scenes).joinpath("munich/munich.xml"))
# pylint: disable=C0301
"""
Example scene containing the area around the Frauenkirche in Munich
The scene was created with data downloaded from `OpenStreetMap <https://www.openstreetmap.org>`_ and
the help of `Blender <https://www.blender.org>`_ and the `Blender-OSM <https://github.com/vvoovv/blender-osm>`_
and `Mitsuba Blender <https://github.com/mitsuba-renderer/mitsuba-blender>`_ add-ons.
The data is licensed under the `Open Data Commons Open Database License (ODbL) <https://openstreetmap.org/copyright>`_.

.. figure:: ../figures/munich.png
   :align: center
"""

simple_wedge = str(files(scenes).joinpath("simple_wedge/simple_wedge.xml"))
# pylint: disable=C0301
r"""
Example scene containing a wedge with a :math:`90^{\circ}` opening angle

.. figure:: ../figures/simple_wedge.png
   :align: center
"""

simple_reflector = str(files(scenes).joinpath("simple_reflector/simple_reflector.xml"))
# pylint: disable=C0301
r"""
Example scene containing a metallic square

.. figure:: ../figures/simple_reflector.png
   :align: center
"""

double_reflector = str(files(scenes).joinpath("double_reflector/double_reflector.xml"))
# pylint: disable=C0301
r"""
Example scene containing two metallic squares

.. figure:: ../figures/double_reflector.png
   :align: center
"""

triple_reflector = str(files(scenes).joinpath("triple_reflector/triple_reflector.xml"))
# pylint: disable=C0301
r"""
Example scene containing three metallic rectangles

.. figure:: ../figures/triple_reflector.png
   :align: center
"""

box = str(files(scenes).joinpath("box/box.xml"))
# pylint: disable=C0301
r"""
Example scene containing a metallic box

.. figure:: ../figures/box.png
   :align: center
"""<|MERGE_RESOLUTION|>--- conflicted
+++ resolved
@@ -426,185 +426,6 @@
             return self._asset_objects[name]
         return None
 
-<<<<<<< HEAD
-    def append_to_xml(self, element:ET.Element, overwrite=False):
-        # pylint: disable=line-too-long
-        """
-        Append an XML Element of type <bsdf> or <shape> to the XML Tree of the scene (at root level).
-
-        Input
-        -----
-        element : :class:`ET.Element`
-            An XML element of type <shape> or <bsdf> to be appended to the scene's XML tree.
-            
-        overwrite : bool, optional
-            If True, overwrite an existing element with the same `id`. If `False`, raise a warning if an element
-            with the same `id` already exists. Default is `False`.
-
-        Output
-        ------
-        :class:`ET.Element` or `None`
-            Returns the existing element if it already exists. Otherwise, returns `None`.
-
-        Raises
-        ------
-        ValueError
-            If the provided `element` is not of type <shape> or <bsdf>.
-
-        Notes
-        -----
-        - This method modifies the scene's XML tree by appending the provided element at the root level.
-        - If an element with the same `id` already exists, a warning is raised and the existing element is returned.
-        - If `overwrite` is True, the existing element with the same `id` is removed before appending the new element.
-        - The modified XML tree is written back to the scene XML file.
-        """
-        # Check if element contains a single BSDF or Shape element at root level:
-        element_type = element.tag
-        if element_type not in ['shape','bsdf']:
-            raise ValueError("`element` must be an instance of `ET.Element` of type <shape> or <bsdf>")
-        element_id = element.get('id')
-            
-        root = self._xml_tree.getroot()
-        elements_in_root = root.findall(f'{element_type}')  
-        ids_in_root = [elt.get('id') for elt in elements_in_root]
-
-        if element_id not in ids_in_root:
-            root.append(element)
-        else:
-            for e in elements_in_root:
-                if e.get('id') == element_id:
-                    break
-            if overwrite:
-                warnings.warn(f"Element of type {element_type} with id: {element_id} is already present in xml file. Overwriting with new element.")
-                self.remove_from_xml(element_id,element_type)
-                root.append(element)
-                ET.indent(self._xml_tree, space="\t", level=0)
-                self._xml_tree.write(os.path.join(self.tmp_directory_path, 'tmp_scene.xml'))
-                return e
-            else:
-                warnings.warn(f"Element of type {element_type} with id: {element_id} is already present in xml file. Set 'overwrite=True' to overwrite.")
-                return e
-                
-            
-        # Write the modified scene XML tree back to the XML file before reloading the file with mitsuba
-        ET.indent(self._xml_tree, space="\t", level=0)
-        self._xml_tree.write(os.path.join(self.tmp_directory_path, 'tmp_scene.xml'))
-        return None
-    
-    def remove_from_xml(self, element_id:str, element_type=None):
-        # pylint: disable=line-too-long
-        """
-        Remove an XML Element of type in valid_element_types = ['bsdf','shape'] 
-        from the xml_tree of the scene (at root level) based on its id (type helps for the search). 
-        """
-        """
-        Remove an XML Element of type 'bsdf' or 'shape' from the XML tree of the scene (at root level) based on its id.
-
-        This method modifies the scene's XML tree by removing the specified element at the root level. If the element
-        with the specified `id` and `element_type` is not found, a warning is raised.
-
-        Input
-        -----
-        element_id : str
-            The id of the XML element to be removed.
-
-        element_type : str ('bsdf'|'shape'), optional
-            The type of the XML element to be removed. Valid types are 'bsdf' and 'shape'.
-            If `None`, all types are searched. Default is `None`.
-
-        Output
-        ------
-        :class:`ET.Element` or `None`
-            Returns the removed element if it was found and removed. Otherwise, returns `None`.
-
-        Raises
-        ------
-        ValueError
-            If the provided `element_type` is not one of the valid types ('bsdf' or 'shape').
-
-        Notes
-        -----
-        - This method modifies the scene's XML tree by removing the specified element at the root level.
-        - If the element with the specified `id` and `element_type` is not found, a warning is raised.
-        - The modified XML tree is written back to the scene XML file.
-        """
-
-        valid_element_types = ['bsdf','shape']
-        root = self._xml_tree.getroot()
-        if element_type is not None:
-            if element_type not in valid_element_types:
-                raise ValueError(f"`element_type` must be string. Valid types are {str(valid_element_types)}.")
-            elements_in_root = root.findall(f'{element_type}')  
-        else:
-            elements_in_root = []
-            for t in valid_element_types:
-                elements_in_root += root.findall(f'{t}')  
-
-        for e in elements_in_root:
-            if e.get('id') == element_id:
-                root.remove(e)
-                # Write the modified scene XML tree back to the XML file before reloading the file with mitsuba
-                ET.indent(self._xml_tree, space="\t", level=0)
-                self._xml_tree.write(os.path.join(self.tmp_directory_path, 'tmp_scene.xml'))
-                return e
-        
-        if element_type == None:
-            warnings.warn(f"No {str(valid_element_types)} element with name {element_id} in root to remove.")
-        else:
-            warnings.warn(f"No {element_type} element with name {element_id} in root to remove.")
-        return None
-
-    def update_shape_bsdf_xml(self, shape_name, bsdf_name): 
-        # pylint: disable=line-too-long
-        """
-        Update the XML file such that the shape with id 'shape_name' now references the BSDF with id 'bsdf_name'.
-
-        This method modifies the scene's XML tree by updating the specified shape to reference the specified BSDF.
-        The modified XML tree is written back to the scene XML file.
-
-        Input
-        -----
-        shape_name : str
-            The name of the shape to be updated. If the name does not start with 'mesh-', it will be prefixed with 'mesh-'.
-
-        bsdf_name : str
-            The name of the BSDF to be referenced by the shape. If the name does not start with 'mat-', it will be prefixed with 'mat-'.
-
-        Output
-        ------
-        bool
-            Returns `True` if the update was successful, `False` otherwise.
-
-        Notes
-        -----
-        - This method modifies the scene's XML tree by updating the specified shape to reference the specified BSDF.
-        - If the shape with the specified `shape_name` is not found, a warning is raised and the method returns `False`.
-        - The modified XML tree is written back to the scene XML file.
-        """
-        if shape_name[:5] != 'mesh':
-            shape_name = f"mesh-{shape_name}"
-
-        if bsdf_name[:3] != 'mat':
-            bsdf_name = f"mat-{bsdf_name}"
-
-        root = self._xml_tree.getroot()
-        shapes_in_root = root.findall('shape')
-        for shape in shapes_in_root:
-            if shape.get('id') == shape_name or f"mesh-{shape.get('id')}" == shape_name:
-                ref = shape.find('ref')
-                ref.set('id',f"{bsdf_name}")
-                ref.set('name','bsdf')   
-
-                # Write the modified scene XML tree back to the XML file before reloading the file with mitsuba
-                ET.indent(self._xml_tree, space="\t", level=0)
-                self._xml_tree.write(os.path.join(self.tmp_directory_path, 'tmp_scene.xml'))
-                return True
-            
-        warnings.warn(f"No shape element with name {shape_name} in root to update.")
-        return False 
-
-=======
->>>>>>> 762ca9af
     def reload(self):
         # pylint: disable=line-too-long
         """
@@ -2198,8 +2019,8 @@
             if overwrite:
                 warnings.warn(f"Element of type {element_type} with id: {element_id} is already present in xml file. Overwriting with new element.")
                 self.remove_from_xml(element_id,element_type)
+                root.append(element)
                 ET.indent(self._xml_tree, space="\t", level=0)
-                root.append(element)
                 self._xml_tree.write(os.path.join(self.tmp_directory_path, 'tmp_scene.xml'))
                 return e
             else:
