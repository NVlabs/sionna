#
# SPDX-FileCopyrightText: Copyright (c) 2024 ORANGE - Author: Guillaume Larue <guillaume.larue@orange.com>. All rights reserved.
# SPDX-License-Identifier: Apache-2.0
#

"""
Base class for asset objects.
"""


import os
import tensorflow as tf


import numpy as np
import xml.etree.ElementTree as ET
import warnings
import copy

from importlib_resources import files


from .radio_material import RadioMaterial
from .bsdf import BSDF
from .object import Object

from ..utils.misc import copy_and_rename_files
from .utils import normalize, theta_phi_from_unit_vec
from sionna.constants import PI

from . import assets


class AssetObject():
    # pylint: disable=line-too-long
    r"""AssetObject(name, filename, position=(0.,0.,0.), orientation=(0.,0.,0.), radio_material=None, dtype=tf.complex64)

    A class for managing asset objects. An asset is an object that can be added or removed from a scene and which can consists of multiple shapes. 
    When added to a scene, the asset creates SceneObject instances corresponding to each of its mesh shapes. These scene objects can be moved, rotated, 
    and manipulated individually or collectively through the AssetObject.

    The AssetObject keeps track of the corresponding scene objects, allowing for higher-level operations such as moving all shapes of an asset together 
    while maintaining their relative positions and orientations. The asset is associated with an XML file descriptor pointing to one or multiple mesh 
    (.ply) files. A RadioMaterial can be assigned to the asset, which will be applied to all its shapes. If no material is provided, materials will be 
    inferred from the BSDF descriptors in the asset XML file.

    Note: When exporting an asset in Blender with the Mitsuba (Sionna) file format, it's important to set Z-axis as "up" and Y-axis as "forward". 
    This should align the coordinates correctly.

    Parameters
    ----------
    name : str
        Name of the asset object.

    filename : str
        Path to the asset XML file.

    position : tuple of 3x float, optional,  (default is (0., 0., 0.))
        Initial position of the asset.

    orientation : tuple of 3x float, optional,  (default is (0., 0., 0.))
        Initial orientation of the asset in radians.

    radio_material : :class:`~sionna.rt.RadioMaterial`:, optional (default is None)
        If set, the radio material is to be associated with all the asset's shapes. If not specified, materials will be inferred from the BSDF descriptors in the XML file.

    overwrite_scene_bsdfs : :boolean:, optional, (default is False)
        If True replace all existing bsdf from the scene by the ones specified in the asset files. Otherwise, replace only placeholder scene's bsdfs.

    overwrite_scene_radio_materials : :boolean:, optional, (default is False)
        If True update all existing radio_materials from the scene by the ones specified in the asset files. Otherwise, replace only placeholder scene's radio_materials.
        
    dtype : tf.DType, optional  (default is `tf.complex64`)
        Datatype for all computations, inputs, and outputs.
    """


    def __init__(self, 
                 name, 
                 filename, 
                 position=(0.,0.,0.), 
                 orientation=(0.,0.,0.), 
                 look_at=None,
                 radio_material=None,
                 overwrite_scene_bsdfs = False,
                 overwrite_scene_radio_materials = False,
                 dtype=tf.complex64
                ):

      
        if dtype not in (tf.complex64, tf.complex128):
            raise TypeError("`dtype` must be tf.complex64 or tf.complex128`")
        
        self._dtype = dtype
        self._rdtype = dtype.real_dtype


        # Asset name
        self._name = name

        # Initialize shapes associated with asset
        self._shapes = {} #Attributed when added to a scene 
        
        # Asset's XML and meshes sources directory
        self._filename = filename
        self._xml_tree = ET.parse(filename)

        # Init scene propertie
        self._scene = None

        # Change asset's mesh directory and asset xml file to a dedicated directory:
        self._meshes_folder_path = f"meshes/{self._name}/"
        for shape in self._xml_tree.findall(".//shape"):
        # Find <string> elements with name="filename" within each asset <shape> to modify the shape pathes to the new mesh folder
            string_element = shape.find(".//string[@name='filename']")
            mesh_path = string_element.get('value')
            filename = mesh_path.split('/')[-1]
            new_mesh_path = self._meshes_folder_path + filename
            string_element.set('value', new_mesh_path)

        # Position & Orientation properties
        # Init boolean flag: Used for inital transforms applied when adding the asset to a scene
        self._position_init = True
        self._orientation_init = True
        self._random_position_init_bias = np.random.random(3) # Initial (temporary) position transform to avoid ovelapping asset which mess with mitsuba load_scene method.

        # (Initial) position and orientation of the asset
        self._position = tf.cast(position, dtype=self._rdtype)
        if np.max(orientation) > 2 * PI:
            warnings.warn("Orientation angle exceeds 2π. Angles should be in radians. If already in radians, you can ignore this warning; otherwise, convert to radians.")
        

        if look_at is None:
            self._orientation = tf.cast(orientation, dtype=self._rdtype) #in radians
        else:
            self._orientation = tf.cast([0,0,0], dtype=self._rdtype)
            self.look_at(look_at)

        # Velocity
        self._velocity = tf.cast([0,0,0], dtype=self._rdtype)

        # Material (If multiple shapes within the asset >> Associate the same material to all shapes)
        if radio_material != None:
            if not isinstance(radio_material,str) and not isinstance(radio_material,RadioMaterial):
                raise TypeError("`radio_material` must be `str` or `RadioMaterial` (or None)")
            
        self._radio_material = radio_material
        self._overwrite_scene_bsdfs = overwrite_scene_bsdfs # If true, replace scene's bsdfs when adding asset even when they are not placeholder bsdf
        self._overwrite_scene_radio_materials = overwrite_scene_radio_materials # If true, update scene's materials when adding asset even when they are not placeholder material
        
        
        # Structure to store original asset bsdfs as specified in the asset XML file, if needed
        self._original_bsdfs = {}
        root_to_append = self._xml_tree.getroot()
        bsdfs_to_append = root_to_append.findall('bsdf')  
        for bsdf in bsdfs_to_append:  
            bsdf = copy.deepcopy(bsdf)
            bsdf_name = bsdf.get('id')
            self._original_bsdfs[f"{bsdf_name}"] = BSDF(name=f"{bsdf_name}", xml_element=bsdf)

        # Bypass update flag - internal flag used to avoid intempestiv update trigger by shape modification called within an asset method
        self._bypass_update = False
        

    def __del__(self):
        # If the user delete the asset object before removing it from the scene
        if self._scene is not None:
            self._scene.remove(self._name)

    @property
    def original_bsdfs(self):
        r"""
        Get the original asset's bsdfs
        """
        return self._original_bsdfs

    @property
    def overwrite_scene_bsdfs(self):
        return self._overwrite_scene_bsdfs 

    @overwrite_scene_bsdfs.setter
    def overwrite_scene_bsdfs(self, b):
        self._overwrite_scene_bsdfs = b 

    @property
    def overwrite_scene_radio_materials(self):
        return self._overwrite_scene_radio_materials 

    @overwrite_scene_radio_materials.setter
    def overwrite_scene_radio_materials(self, b):
        self._overwrite_scene_radio_materials = b    
    
    @property
    def scene(self):
        r"""
        :class:`~sionna.rt.Scene` : Get the scene
        """
        return self._scene

    @scene.setter
    def scene(self, scene):
        r"""
        :class:`~sionna.rt.Scene` : Set the scene to current asset
        """ 
        # if scene != None:
        #     if not isinstance(scene,Scene):
        #         raise TypeError("`scene` must be `Scene` (or None)")
           

        if self._scene != None and scene == None:
            # If scene is set to None, reset the asset's shapes and remove corresponding SceneObjects
            # Iterate over all the shape elements of the asset
            for shape_name in list(self._shapes.keys()):
                # Find all shape elements with this name (normally there is only one...)
                # for shape in root.findall(f".//shape[@id='mesh-{shape_name}']"):
                #     # Remove the shape element from the scene xml file
                #     root.remove(shape)
                self._scene.remove_from_xml(f"mesh-{shape_name}","shape")
                
                # Update the corresponding BSDFs
                # Get the radio material of the Sionna scene object corresponding to that shape.
                scene_object = self._scene.get(shape_name)
                radio_material = scene_object.radio_material
                # Discard the scene object from the objects using this material
                radio_material.discard_object_using(scene_object.object_id)
                
                # # DEPRECATED: (Problematic if deleting base sionna material e.g. itu_wood, the user should rather use force_material_update when adding an asset to remove existing material properties)
                # # Check if the previous material is still in use. If not:
                # # - (1) remove the material from the scene's material
                # # - (2) remove the bsdf from the scene's xml file
                # if not radio_material.is_used:
                #     warnings.warn(f"RadioMaterial {radio_material.name} is not used anymore, it will be deleted from the scene")
                #     bsdf_name = radio_material.bsdf.name
                #     self.remove(radio_material.name)
                #     #xml_bsdf = root.find(f".//bsdf[@id='{bsdf_name}']")
                #     #root.remove(xml_bsdf)
                #     self.remove_from_xml(bsdf_name,"bsdf")

                # Remove the scene object               
                del scene_object

            # Clear the asset's shapes dictionnary
            self._shapes.clear()

            # Set asset's scene to None
            self._scene = None

        elif scene != self._scene:
            if self._scene != None: 
                msg = f"The asset '{self}' is already assigned to another Scene '{self._scene}'. " \
                "Assets object instance can only be assigned to a single scene."
                raise RuntimeError(msg)

            # Affect the scene to the current asset
            self._scene = scene

            # Affect scene's dtype to the current asset
            self.dtype = scene.dtype   
            
            # Reset position/orientation init boolean flag (if adding  an already used asset to a different scene?)
            # >>>Probably not necessary since the init flag are reset in the load_scene_object meth...
            self._position_init = True
            self._orientation_init = True  
            
            # Move asset's meshes to the scene's meshes directory
            asset_path = os.path.dirname(self.filename)
            meshes_source_dir = os.path.join(asset_path, 'meshes')
            destination_dir = os.path.join(self._scene.tmp_directory_path, self._meshes_folder_path)
            copy_and_rename_files(meshes_source_dir,destination_dir,prefix='')
            
            # Get the root of the asset's XML
            root_to_append = self._xml_tree.getroot()
            
            # 1 Update Materials
            # Adding material to the  scene will trigger radio_material.scene setter/bsdf.scene setter >>> Update/set bsdf in scene xml 
            # if isinstance(self._radio_material,dict):
            #     # (from a previous scene definition)
            #     self._radio_material = None
            
            if self._radio_material is not None:
                if isinstance(self._radio_material, str):
                    mat = self._scene.get(self.radio_material)
                    if (mat is not None) and (not isinstance(mat, RadioMaterial)):
                        # If the radio material does not exist, but an item of the scene already uses that name.
                        raise ValueError(f"Name '{self._radio_material}' is already used by another item of the scene")
                    elif mat is None:
                        # If the radio material does not exist and the name is available, then a placeholder is used. 
                        # In this case, the user is in charge of defining the radio material properties afterward.
                        mat = RadioMaterial(self._radio_material)
                        mat.is_placeholder = True
                        self._scene.add(mat)
                    self._radio_material = mat 
                elif isinstance(self._radio_material, RadioMaterial):
                    mat = self._scene.get(self._radio_material.name)
                    if isinstance(mat, RadioMaterial) and self._overwrite_scene_radio_materials:
                        # There exist a different instance of RadioMaterial with the same name but the user explicitely specified that 
                        # he wants to replace existing scene materials by the one from the asset (even if the existing material is not a placeholder).
                        mat.assign(self._radio_material)
                        self._radio_material = mat 
                    else:
                        # The scene.add() method will trigger an error if there exist an item with the same name or non-placeholder radio material which is not the same object.
                        # If there exist a placeholder radio material with same name, it will be updated with the asset radio material properties
                        # If the asset's radio material is a radio material from the scene (same object), then the asset radio material will not be (re)added to the scene.
                        # See scene.add() method for more details.
                        self._scene.add(self._radio_material) 
                        self._radio_material = self._scene.get(self._radio_material.name)

                else:
                    raise TypeError(f"Asset 'radio_material' must be of type 'str', or 'RadioMaterial'")

            else:
                # When no radio_material are specified, add all the bsdf of the asset to the xml file. Overwrite existing bsdfs if the corresponding material's bsdfs are placeholder
                bsdfs_to_append = root_to_append.findall('bsdf')  
                for bsdf in bsdfs_to_append:  
                    bsdf_name = bsdf.get('id')
                        
                    # Change naming to adhere to Sionna conventions 
                    if bsdf_name.startswith('mat-'):
                        mat_name = bsdf_name[4:]
                    else:
                        mat_name = bsdf_name
                    bsdf.set('id',f"mat-{mat_name}")
                    mat = self._scene.get(mat_name)
                    if (mat is not None):
                        if not isinstance(mat, RadioMaterial): #>>> NECESSARY? This will be handled at add() of the placeholder material?
                            # If the radio material does not exist, but an item of the scene already uses that name.
                            raise ValueError(f"RadioMaterial name'{mat_name}' already used by another item, can't create placeholder material")
                        else:
                            # A radio material exists in the scene with that name.
                            if mat.bsdf.is_placeholder or self._overwrite_scene_bsdfs:
                                # If the material bsdf is a placeholder (or the user explicitely want to overwrite existing bsdfs) then the existing bsdf  
                                # is updated with the bsdf of the asset.
                                mat.bsdf.xml_element = bsdf
                            else:
                                # If the material bsdf is not a placeholder then we keep the original scene bsdf
                                pass
                    else:
                        # If the radio material does not exist and the name is available, then a placeholder is used. 
                        # In this case, the user is in charge of defining the radio material properties afterward.
                        # The asset's bsdf is affected to the newly material
                        material_bsdf = BSDF(name=f"mat-{mat_name}",xml_element=bsdf)
                        mat = RadioMaterial(mat_name, bsdf=material_bsdf)
                        mat.is_placeholder = True
                        self._scene.add(mat)

            
            # 2 Update geometry
            # Find all shapes elements in the asset 
            shapes_to_append = root_to_append.findall('shape')  
            
            # Append each shape to the parent element in the original scene while adapting their ids
            for shape in shapes_to_append:
                # Define the shape name
                shape_id = shape.get('id')
                if shape_id.startswith('mesh-'):
                    shape_name = shape_id[5:]
                else:
                    shape_name = shape_id
                new_shape_id = f"{self._name}_{shape_name}"
                self._shapes[new_shape_id] = None
                shape.set('id',f"mesh-{new_shape_id}")
                shape.set('name',f"mesh-{new_shape_id}")  
                
                # Define shape transforms - Add (temporary) position bias
                # IT SEEMS THAT MITSUBA AUTOMATICALLY MERGE VERTEX AT THE SAME POSITION, WHEN LOADING THE SCENE (i.e it is not possible to add the same asset twice at the same position)
                # Hence, as a quick fix, we apply a small random transforms within the xml scene descriptor to ensure that two asset never share the same position before calling mi.load() function. 
                # The correct, position and orientation are then applied when loading the scene objects (self._scene._load_scene_objects() method) after calling mi.load() function.
                transform = ET.SubElement(shape, 'transform', name="to_world")
                position = self._random_position_init_bias
                translate_value = f"{position[0]} {position[1]} {position[2]}"
                ET.SubElement(transform, 'translate', value=translate_value)
                
                ref = shape.find('ref')
                if self._radio_material is not None:
                    # If the specified material has been get/set from/to the scene: specify the correct bsdf name in the shape descriptor (for all shapes of the asset)
                    ref.set('id',f"mat-{self._radio_material.name}")
                    self._scene.add(self._radio_material)

                # When no radio material is specified for the asset we consider per shape radio materials definition based on the xml descriptor of the asset
                else:
                    bsdf_name = ref.get('id')
                    if bsdf_name.startswith('mat-'):
                        mat_name = bsdf_name[4:]
                    else:
                        mat_name = bsdf_name
                    ref.set('id',f"mat-{mat_name}")

                # Add shape to xml
                self._scene.append_to_xml(shape, overwrite=False)
        else:
            # DO NOTHING
            # scene != None but self._scene == scene >>> The scene is already set 
            # or both scene and self._scene = None >>> Nothing to set
            pass


    # @property
    # def shapes(self):
    #     return self._shapes
   
    @property
    def shapes(self):
        # Return a copy to prevent direct modification
        return self._shapes.copy()

    @shapes.setter
    def shapes(self, d):
        if not isinstance(d, dict):
            raise ValueError("Expected a dictionary")
        self._shapes = d

    def update_shape(self, key, value):
        self._shapes[key] = value

    def get_shape(self, key):
        return self._shapes.get(key)

    def remove_shape(self, key):
        if key in self._shapes:
            del self._shapes[key]

    def update_radio_material(self):
        """Check that all asset's shapes share the same radio_material. If not assign None to the asset radio_material parameter."""
        if not self._bypass_update:
            asset_mats = []
            for shape_name in self._shapes:
                shape = self._shapes[shape_name]
                shape_radio_material = shape.radio_material

                # Store the asset material(s)
                if shape_radio_material not in asset_mats:
                    asset_mats.append(shape_radio_material)
                
            if len(asset_mats) == 1:
                # If there is a single material used by all shapes of an asset, the general asset material property is set to that material
                self._radio_material = asset_mats[0]
            else:
                # Otherwise, it is set to None
                self._radio_material = None

    def update_velocity(self):
        """Check that all asset's shapes share the same velocity. If not assign None to the asset velocity parameter."""
        if not self._bypass_update:

            shape_names = list(self._shapes.keys())

            first_shape_velocity = self._shapes[shape_names[0]].velocity

            for shape_name in shape_names[1:]:
                shape = self._shapes[shape_name]
                shape_velocity = shape.velocity

                if not np.array_equal(shape_velocity, first_shape_velocity):
                    # Not all shapes share the same velocity vector
                    self._velocity = None
                    return
                
                first_shape_velocity = shape_velocity
            # All shapes share the same velocity vector
            self._velocity = shape_velocity

    def look_at(self, target):
        # pylint: disable=line-too-long
        r"""
        Sets the orientation of the asset so that the x-axis points toward an
        ``Object``.

        Input
        -----
        target : [3], float | :class:`sionna.rt.Object` | str
            A position or the name or instance of an
            :class:`sionna.rt.Object` in the scene to point toward to
        """
        # Get position to look at
        if isinstance(target, str):
            if self._scene == None:
                err_msg = f"No scene have been affected to current AssetObject"
                raise TypeError(err_msg)
            
            obj = self.scene.get(target)
            if not isinstance(obj, Object) or not isinstance(obj, AssetObject):
                raise ValueError(f"No camera, device, asset or object named '{target}' found.")
            else:
                target = obj.position
        elif isinstance(target, Object) or isinstance(target, AssetObject):
            target = target.position
        else:
            target = tf.cast(target, dtype=self._rdtype)
            if not target.shape[0]==3:
                raise ValueError("`target` must be a three-element vector)")

        # Compute angles relative to LCS
        x = target - self.position
        x, _ = normalize(x)
        theta, phi = theta_phi_from_unit_vec(x)
        alpha = phi # Rotation around z-axis
        beta = theta-PI/2 # Rotation around y-axis
        gamma = 0.0 # Rotation around x-axis
        self.orientation = (alpha, beta, gamma)

    @property
    def filename(self):
        return self._filename
    
    @property
    def name(self):
        return self._name

    @property
    def xml_tree(self):
        return self._xml_tree

    @property
    def dtype(self):
        r"""
        `tf.complex64 | tf.complex128` : Datatype used in tensors
        """
        return self._dtype
    
    @dtype.setter
    def dtype(self, new_dtype):
        if new_dtype not in (tf.complex64, tf.complex128):
            raise ValueError("`dtype` must be tf.complex64 or tf.complex128`")
        self._dtype = new_dtype
        self._rdtype = new_dtype.real_dtype

        self._position = tf.cast(self._position, dtype=self._rdtype)
        self._orientation = tf.cast(self._orientation, dtype=self._rdtype)

    @property
    def position(self):
        return self._position

    @position.setter
    def position(self, new_position):
        # Move all shapes associated to assed while keeping their relative positions
        position = tf.cast(new_position, dtype=self._rdtype)
        if self._position_init and self._scene is not None:
            diff = position - self._random_position_init_bias # Correct the initial position bias initally added to avoid mitsuba to merge edges at the same position
            self._position_init = False
        else:
            diff = position - self._position
        self._position = position

        for shape_id in self.shapes:
            
            scene_object = self.shapes[shape_id] 
            if scene_object is not None:
                scene_object.position += diff
        
    @property
    def orientation(self):
        return self._orientation

    @orientation.setter
    def orientation(self, new_orientation):
        # Rotate all shapes associated to asset while keeping their relative positions (i.e. rotate arround the asset position)
        orientation = tf.cast(new_orientation, dtype=self._rdtype)
        if self._orientation_init and self._scene is not None:
            diff = orientation
            self._orientation_init = False
        else:
            diff = orientation - self._orientation

        self._orientation = orientation

        for shape_id in self.shapes:
            scene_object = self.shapes[shape_id] 
            if scene_object is not None:
                scene_object = self._scene.get(shape_id)
                old_center_of_rotation = scene_object.center_of_rotation
                new_center_of_rotation = self._position - scene_object.position#self._position#(
                scene_object.center_of_rotation = new_center_of_rotation
                scene_object.orientation += diff
                scene_object.center_of_rotation = old_center_of_rotation
                
    @property
    def random_position_init_bias(self):
        return self._random_position_init_bias

    @property
    def position_init(self):
        return self._position_init
    
    @position_init.setter
    def position_init(self, position_init):
        # Set the asset in its init state (for initial position and rotation definition)
        self._position_init = position_init

    @property
    def orientation_init(self):
        return self._orientation_init
    
    @orientation_init.setter
    def orientation_init(self, orientation_init):
        # Set the asset in its init state (for initial position and rotation definition)
        self._orientation_init = orientation_init


    @property
    def radio_material(self):
        r"""
        :class:`~sionna.rt.RadioMaterial` : Get/set the radio material of the
        object. Setting can be done by using either an instance of
        :class:`~sionna.rt.RadioMaterial` or the material name (`str`).
        If the radio material is not part of the scene, it will be added. This
        can raise an error if a different radio material with the same name was
        already added to the scene.
        """
        return self._radio_material

    @radio_material.setter
    def radio_material(self, mat):
        if not isinstance(mat, RadioMaterial) and not isinstance(mat, str):
            err_msg = f"Radio material must be of type 'str' or 'sionna.rt.RadioMaterial"
            raise TypeError(err_msg)
        

        mat_obj = mat

        # If the asset as been added to a scene
        if self._scene is not None:
            if isinstance(mat, str):
                mat_obj = self.scene.get(mat)
                if (mat_obj is None) or (not isinstance(mat_obj, RadioMaterial)):
                    err_msg = f"Unknown radio material '{mat}'"
                    raise ValueError(err_msg)

            
            # Turn scene auto reload off, if a new material was to be added
            b_tmp = self._scene.bypass_reload_scene
            self._scene.bypass_reload_scene = True
            # add radio material before assigning it to SceneObject ensures that if auto-reload 
            #is enabled the asset has the correct material upon reload
            if mat_obj.name not in self._scene.radio_materials:
                self._radio_material = mat_obj 
                self._scene.add(mat_obj)

            # set asset update bypass to True so that the asset material is not re-updated at each asset shape modification
            self._bypass_update = True
            for shape_name in self._shapes:
                
                # Get the current radio material of the scene object corresponding to that shape.
                scene_object = self._scene.get(shape_name)
                # prev_material = scene_object.radio_material
                
                # Update the material of the scene object
                scene_object.radio_material = mat_obj

                # DEPRECATED: (Problematic if deleting base sionna material e.g. itu_wood, the user should rather use force_material_update when adding an asset to remove existing material properties)
                # Check if the previous material is still in use. If not:
                # - (1) remove the material from the scene's material
                # - (2) remove the bsdf from the scene's xml file
                # if not prev_material.is_used:
                #     warnings.warn(f"RadioMaterial {prev_material.name} is not used anymore, it will be deleted from the scene")
                #     bsdf_name = prev_material.bsdf.name
                #     self._scene.remove(prev_material.name)
                #     self._scene.remove_from_xml(bsdf_name,"bsdf") 
            self._scene.bypass_reload_scene = b_tmp

            self._bypass_update = False
          

        # Store the new asset material (which is now the same for all asset's shape)
        self._radio_material = mat_obj

        


    @property
    def velocity(self):
        """
        [3], tf.float : Get/set the velocity vector to all shapees of the asset[m/s]
        """
        return self._velocity

    @velocity.setter
    def velocity(self, v):
        if not tf.shape(v)==3:
            raise ValueError("`velocity` must have shape [3]")
        self._velocity = tf.cast(v, self._rdtype)

        # set asset update bypass to True so that the asset material is not re-updated at each asset shape modification
        self._bypass_update = True
        
        for shape_id in self.shapes:
            scene_object = self._scene.get(shape_id)
            scene_object.velocity = self._velocity
        
        self._bypass_update = False
           
    
<<<<<<< HEAD
    
=======
    def look_at(self, target):
        # pylint: disable=line-too-long
        r"""
        Sets the orientation of the asset so that the x-axis points toward an
        ``Object``.

        Input
        -----
        target : [3], float | :class:`sionna.rt.Object` | str
            A position or the name or instance of an
            :class:`sionna.rt.Object` in the scene to point toward to
        """
        # Get position to look at
        if isinstance(target, str):
            if self._scene == None:
                err_msg = f"No scene have been affected to current AssetObject"
                raise TypeError(err_msg)
            
            obj = self.scene.get(target)
            if not isinstance(obj, Object) or not isinstance(obj, AssetObject):
                raise ValueError(f"No camera, device, asset or object named '{target}' found.")
            else:
                target = obj.position
        elif isinstance(target, Object) or isinstance(target, AssetObject):
            target = target.position
        else:
            target = tf.cast(target, dtype=self._rdtype)
            if not target.shape[0]==3:
                raise ValueError("`target` must be a three-element vector)")

        # Compute angles relative to LCS
        x = target - self.position
        x, _ = normalize(x)
        theta, phi = theta_phi_from_unit_vec(x)
        alpha = phi # Rotation around z-axis
        beta = theta-PI/2 # Rotation around y-axis
        gamma = 0.0 # Rotation around x-axis
        self.orientation = (alpha, beta, gamma)
>>>>>>> 13339596


#
# Module variables for example asset files
#
test_asset_1 = str(files(assets).joinpath("test/test_asset_1/test_asset_1.xml"))
# pylint: disable=C0301
"""
Example asset containing two 1x1x1m cubes spaced by 1m along the y-axis, with mat-itu_wood and mat-itu_metal materials.
"""

test_asset_2 = str(files(assets).joinpath("test/test_asset_2/test_asset_2.xml"))
# pylint: disable=C0301
"""
Example asset containing two 1x1x1m cubes spaced by 1m along the y-axis, with mat-custom_rm_1 and custom_rm_2 materials.
"""

test_asset_3 = str(files(assets).joinpath("test/test_asset_3/test_asset_3.xml"))
# pylint: disable=C0301
"""
Example asset containing a single 1x1x1m cubes with mat-itu_marble material.
"""

monkey = str(files(assets).joinpath("monkey/monkey.xml"))
# pylint: disable=C0301
"""
Example asset containing the famous "Suzanne" monkey head from Blender with mat-itu_marble material.
"""

body = str(files(assets).joinpath("body/body.xml"))
# pylint: disable=C0301
"""
Example asset containing a single body with mat-itu_marble material.
"""

two_persons = str(files(assets).joinpath("two_persons/two_persons.xml"))
# pylint: disable=C0301
"""
Example asset containing two persons with mat-itu_marble material.
"""<|MERGE_RESOLUTION|>--- conflicted
+++ resolved
@@ -23,10 +23,14 @@
 from .radio_material import RadioMaterial
 from .bsdf import BSDF
 from .object import Object
+from .object import Object
 
 from ..utils.misc import copy_and_rename_files
 from .utils import normalize, theta_phi_from_unit_vec
+from .utils import normalize, theta_phi_from_unit_vec
 from sionna.constants import PI
+
+from . import assets
 
 from . import assets
 
@@ -690,48 +694,7 @@
         self._bypass_update = False
            
     
-<<<<<<< HEAD
     
-=======
-    def look_at(self, target):
-        # pylint: disable=line-too-long
-        r"""
-        Sets the orientation of the asset so that the x-axis points toward an
-        ``Object``.
-
-        Input
-        -----
-        target : [3], float | :class:`sionna.rt.Object` | str
-            A position or the name or instance of an
-            :class:`sionna.rt.Object` in the scene to point toward to
-        """
-        # Get position to look at
-        if isinstance(target, str):
-            if self._scene == None:
-                err_msg = f"No scene have been affected to current AssetObject"
-                raise TypeError(err_msg)
-            
-            obj = self.scene.get(target)
-            if not isinstance(obj, Object) or not isinstance(obj, AssetObject):
-                raise ValueError(f"No camera, device, asset or object named '{target}' found.")
-            else:
-                target = obj.position
-        elif isinstance(target, Object) or isinstance(target, AssetObject):
-            target = target.position
-        else:
-            target = tf.cast(target, dtype=self._rdtype)
-            if not target.shape[0]==3:
-                raise ValueError("`target` must be a three-element vector)")
-
-        # Compute angles relative to LCS
-        x = target - self.position
-        x, _ = normalize(x)
-        theta, phi = theta_phi_from_unit_vec(x)
-        alpha = phi # Rotation around z-axis
-        beta = theta-PI/2 # Rotation around y-axis
-        gamma = 0.0 # Rotation around x-axis
-        self.orientation = (alpha, beta, gamma)
->>>>>>> 13339596
 
 
 #
