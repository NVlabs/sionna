#
# SPDX-FileCopyrightText: Copyright (c) 2021-2023 NVIDIA CORPORATION & AFFILIATES. All rights reserved.
# SPDX-License-Identifier: Apache-2.0
#
# Author: Tim Alexander Uhlemann <uhlemann@ieee.org>

"""
This module defines the split-step Fourier method to approximate the solution of
the nonlinear Schroedinger equation.
"""

import tensorflow as tf
from tensorflow.keras.layers import Layer
import sionna
from sionna.channel import utils


class SSFM(Layer):
    # pylint: disable=line-too-long
    r"""SSFM(alpha=0.046,beta_2=-21.67,f_c=193.55e12,gamma=1.27,half_window_length=0,length=80,n_ssfm=1,n_sp=1.0,sample_duration=1.0,t_norm=1e-12,with_amplification=False,with_attenuation=True,with_dispersion=True,with_manakov=False,with_nonlinearity=True,swap_memory=True,dtype=tf.complex64,**kwargs)

    Layer implementing the split-step Fourier method (SSFM)

    The SSFM (first mentioned in [HT1973]_) numerically solves the generalized
    nonlinear Schrödinger equation (NLSE)

    .. math::

        \frac{\partial E(t,z)}{\partial z}=-\frac{\alpha}{2} E(t,z)+j\frac{\beta_2}{2}\frac{\partial^2 E(t,z)}{\partial t^2}-j\gamma |E(t,z)|^2 E(t,z) + n(n_{\text{sp}};\,t,\,z)

    for an unpolarized (or single polarized) optical signal;
    or the Manakov equation (according to [WMC1991]_)

    .. math::

        \frac{\partial \mathbf{E}(t,z)}{\partial z}=-\frac{\alpha}{2} \mathbf{E}(t,z)+j\frac{\beta_2}{2}\frac{\partial^2 \mathbf{E}(t,z)}{\partial t^2}-j\gamma \frac{8}{9}||\mathbf{E}(t,z)||_2^2 \mathbf{E}(t,z) + \mathbf{n}(n_{\text{sp}};\,t,\,z)

    for dual polarization, with attenuation coefficient :math:`\alpha`, group
    velocity dispersion parameters :math:`\beta_2`, and nonlinearity
    coefficient :math:`\gamma`. The noise terms :math:`n(n_{\text{sp}};\,t,\,z)`
    and :math:`\mathbf{n}(n_{\text{sp}};\,t,\,z)`, respectively, stem from
    an (optional) ideally distributed Raman amplification with
    spontaneous emission factor :math:`n_\text{sp}`. The optical signal
    :math:`E(t,\,z)` has the unit :math:`\sqrt{\text{W}}`. For the dual
    polarized case, :math:`\mathbf{E}(t,\,z)=(E_x(t,\,z), E_y(t,\,z))`
    is a vector consisting of the signal components of both polarizations.

    The symmetrized SSFM is applied according to Eq. (7) of [FMF1976]_ that
    can be written as

    .. math::

        E(z+\Delta_z,t) \approx \exp\left(\frac{\Delta_z}{2}\hat{D}\right)\exp\left(\int^{z+\Delta_z}_z \hat{N}(z')dz'\right)\exp\left(\frac{\Delta_z}{2}\hat{D}\right)E(z,\,t)

    where only the single-polarized case is shown. The integral is
    approximated by :math:`\Delta_z\hat{N}` with :math:`\hat{D}` and
    :math:`\hat{N}` denoting the linear and nonlinear SSFM operator,
    respectively [A2012]_.

    Additionally, ideally distributed Raman amplification may be applied, which
    is implemented as in [MFFP2009]_. Please note that the implemented
    Raman amplification currently results in a transparent fiber link. Hence,
    the introduced gain cannot be parametrized.

    The SSFM operates on normalized time :math:`T_\text{norm}`
    (e.g., :math:`T_\text{norm}=1\,\text{ps}=1\cdot 10^{-12}\,\text{s}`) and
    distance units :math:`L_\text{norm}`
    (e.g., :math:`L_\text{norm}=1\,\text{km}=1\cdot 10^{3}\,\text{m}`).
    Hence, all parameters as well as the signal itself have to be given with the
    same unit prefix for the
    same unit (e.g., always pico for time, or kilo for distance). Despite the normalization,
    the SSFM is implemented with physical
    units, which is different from the normalization, e.g., used for the
    nonlinear Fourier transform. For simulations, only :math:`T_\text{norm}` has to be
    provided.

    To avoid reflections at the signal boundaries during simulation, a Hamming
    window can be applied in each SSFM-step, whose length can be
    defined by ``half_window_length``.

    Example
    --------

    Setting-up:

    >>> ssfm = SSFM(
    >>>     alpha=0.046,
    >>>     beta_2=-21.67,
    >>>     f_c=193.55e12,
    >>>     gamma=1.27,
    >>>     half_window_length=100,
    >>>     length=80,
    >>>     n_ssfm=200,
    >>>     n_sp=1.0,
    >>>     t_norm=1e-12,
    >>>     with_amplification=False,
    >>>     with_attenuation=True,
    >>>     with_dispersion=True,
    >>>     with_manakov=False,
    >>>     with_nonlinearity=True)

    Running:

    >>> # x is the optical input signal
    >>> y = ssfm(x)

    Parameters
    ----------
        alpha : float
            Attenuation coefficient :math:`\alpha` in :math:`(1/L_\text{norm})`.
            Defaults to 0.046.

        beta_2 : float
            Group velocity dispersion coefficient :math:`\beta_2` in :math:`(T_\text{norm}^2/L_\text{norm})`.
            Defaults to -21.67

        f_c : float
            Carrier frequency :math:`f_\mathrm{c}` in :math:`(\text{Hz})`.
            Defaults to 193.55e12.

        gamma : float
            Nonlinearity coefficient :math:`\gamma` in :math:`(1/L_\text{norm}/\text{W})`.
            Defaults to 1.27.

        half_window_length : int
            Half of the Hamming window length. Defaults to 0.

        length : float
            Fiber length :math:`\ell` in :math:`(L_\text{norm})`.
            Defaults to 80.0.

        n_ssfm : int
            Number of steps :math:`N_\mathrm{SSFM}`.
            Defaults to 1.

        n_sp : float
            Spontaneous emission factor :math:`n_\mathrm{sp}` of Raman amplification.
            Defaults to 1.0.

        sample_duration : float
            Normalized time step :math:`\Delta_t` in :math:`(T_\text{norm})`.
            Defaults to 1.0.

        t_norm : float
            Time normalization :math:`T_\text{norm}` in :math:`(\text{s})`.
            Defaults to 1e-12.

        with_amplification : bool
            Enable ideal inline amplification and corresponding
            noise. Defaults to `False`.

        with_attenuation : bool
            Enable attenuation. Defaults to `True`.

        with_dispersion : bool
            Apply chromatic dispersion. Defaults to `True`.

        with_manakov : bool
            Considers axis [-2] as x- and y-polarization and calculates the
            nonlinear step as given by the Manakov equation. Defaults to `False.`

        with_nonlinearity : bool
            Apply Kerr nonlinearity. Defaults to `True`.

        swap_memory : bool
            Use CPU memory for while loop. Defaults to `True`.

        dtype : tf.complex
            Defines the datatype for internal calculations and the output
            dtype. Defaults to `tf.complex64`.

    Input
    -----
        x : [...,n] or [...,2,n], tf.complex
            Input signal in :math:`(\sqrt{\text{W}})`. If ``with_manakov`` is `True`,
            the second last dimension is interpreted as x- and y-polarization,
            respectively.

    Output
    ------
        y : Tensor with same shape as ``x``, `tf.complex`
            Channel output
    """
    def __init__(self,
                 alpha=0.046,
                 beta_2=-21.67,
                 f_c=193.55e12,
                 gamma=1.27,
                 half_window_length=0,
                 length=80,
                 n_ssfm=1,
                 n_sp=1.0,
                 sample_duration=1.0,
                 t_norm=1e-12,
                 with_amplification=False,
                 with_attenuation=True,
                 with_dispersion=True,
                 with_manakov=False,
                 with_nonlinearity=True,
                 swap_memory=True,
                 dtype=tf.complex64,
                 **kwargs):

        super().__init__(dtype=dtype, **kwargs)

        self._dtype = dtype
        self._cdtype = tf.as_dtype(dtype)
        self._rdtype = tf.as_dtype(dtype).real_dtype

        self._alpha = tf.cast(alpha, dtype=self._rdtype)
        self._beta_2 = tf.cast(beta_2, dtype=self._rdtype)
        self._f_c = tf.cast(f_c, dtype=self._rdtype)
        self._gamma = tf.cast(gamma, dtype=self._rdtype)
        self._half_window_length = half_window_length
        self._length = tf.cast(length, dtype=self._rdtype)
        self._n_ssfm = tf.cast(n_ssfm, dtype=tf.int32)
        self._n_sp = tf.cast(n_sp, dtype=self._rdtype)
        self._swap_memory = swap_memory
        self._t_norm = tf.cast(t_norm, dtype=self._rdtype)
        self._sample_duration = tf.cast(sample_duration, dtype=self._rdtype)

        # Booleans are not casted to avoid branches in the graph
        self._with_amplification = with_amplification
        self._with_attenuation = with_attenuation
        self._with_dispersion = with_dispersion
        self._with_manakov = with_manakov
        self._with_nonlinearity = with_nonlinearity

        self._rho_n = \
            sionna.constants.H * self._f_c * self._alpha * self._length * \
            self._n_sp  # in (W/Hz)

        # Calculate noise power depending on simulation bandwidth
        self._p_n_ase = self._rho_n / self._sample_duration / self._t_norm
        # in (Ws)
        if self._with_manakov:
            self._p_n_ase = self._p_n_ase / 2.0

        # Precalculate uniform step size
        tf.assert_greater(self._n_ssfm, 0)
        self._dz = self._length / tf.cast(self._n_ssfm, dtype=self._rdtype)

        self._window = tf.complex(
            tf.signal.hamming_window(
                window_length=2*self._half_window_length,
                dtype=self._rdtype
            ),
            tf.zeros(
                2*self._half_window_length,
                dtype=self._rdtype
            )
        )

    def _apply_linear_operator(self, q, dz, zeros, frequency_vector):
        # Chromatic dispersion
        if self._with_dispersion:
            dispersion = tf.exp(
                tf.complex(
                    zeros,
                    -self._beta_2 / tf.cast(2.0, self._rdtype) * dz *
                    (
                            tf.cast(2.0, self._rdtype) *
                            tf.cast(sionna.constants.PI, self._rdtype) *
                            frequency_vector
                    ) ** tf.cast(2.0, self._rdtype)
                )
            )
            dispersion = tf.signal.fftshift(dispersion, axes=-1)
            q = tf.signal.ifft(tf.signal.fft(q) * dispersion)

        # Attenuation
        if self._with_attenuation:
            q = q * tf.cast(tf.exp(-self._alpha / 2.0 * dz), self._cdtype)

        # Amplification (Raman)
        if self._with_amplification:
            q = q * tf.cast(tf.exp(self._alpha / 2.0 * dz), self._cdtype)

        return q

    def _apply_noise(self, q, dz):
        # Noise due to Amplification (Raman)
        if self._with_amplification:
<<<<<<< HEAD
            step_noise = self._p_n_ase * tf.cast(
                dz, self._rdtype) / tf.cast(
                self._length, self._rdtype) / tf.cast(
=======
            step_noise = self._p_n_ase * tf.cast(dz, self._rdtype) / tf.cast(self._length, self._rdtype) / tf.cast(
>>>>>>> eb1d5c4d
                2.0, self._rdtype)
            q_n = tf.complex(
                tf.random.normal(
                    q.shape,
                    tf.cast(0.0, self._rdtype),
<<<<<<< HEAD
                    tf.sqrt(step_noise),
=======
                    tf.sqrt(
                        step_noise
                    ),
>>>>>>> eb1d5c4d
                    self._rdtype),
                tf.random.normal(
                    q.shape,
                    tf.cast(0.0, self._rdtype),
<<<<<<< HEAD
                    tf.sqrt(step_noise),
                    self._rdtype)
=======
                    tf.sqrt(
                        step_noise
                    ),
                    self._rdtype
>>>>>>> eb1d5c4d
                )
            q = q + q_n

        return q

    def _apply_nonlinear_operator(self, q, dz, zeros):
        if self._with_nonlinearity:
            if self._with_manakov:
                q = q * tf.exp(
                    tf.complex(
                        zeros,
                        tf.cast(8.0/9.0, self._rdtype) * tf.reduce_sum(
                            tf.abs(q) ** tf.cast(2.0, self._rdtype),
                            axis=-2,
                            keepdims=True
                        ) * self._gamma * tf.negative(tf.math.real(dz)))
                )
            else:
                q = q * tf.exp(
                    tf.complex(
                        zeros,
                        tf.abs(q) ** tf.cast(2.0, self._rdtype) * self._gamma *
                        tf.negative(tf.math.real(dz)))
                )

        return q

    def _apply_window(self, q, window):
        return q * window

    def _step(self, q, precalculations, n_steps, step_counter):
        (window, dz, zeros, f) = precalculations

        # Apply window-function
        q = self._apply_window(q, window)
        q = self._apply_nonlinear_operator(q, dz, zeros)  # N
        q = self._apply_noise(q, dz)
        q = self._apply_linear_operator(q, dz, zeros, f)  # D

        step_counter = step_counter + 1

        return q, precalculations, n_steps, step_counter

    def _cond(self, q, precalculations, n_steps, step_counter):
        # pylint: disable=unused-argument
        return tf.less(step_counter, n_steps)

    def call(self, inputs):
        if self._with_manakov:
            tf.assert_equal(tf.shape(inputs)[-2], 2)

        x = inputs

        # Calculate support parameters
        input_shape = x.shape

        # Generate frequency vectors
        _, f = utils.time_frequency_vector(
            input_shape[-1], self._sample_duration, dtype=self._rdtype)

        # Window function calculation (depends on length of the signal)
        window = tf.concat(
            [
                self._window[0:self._half_window_length],
                tf.complex(
                    tf.ones(
                        [input_shape[-1] - 2*self._half_window_length],
                        dtype=self._rdtype
                    ),
                    tf.zeros(
                        [input_shape[-1] - 2*self._half_window_length],
                        dtype=self._rdtype
                    )
                ),
                self._window[self._half_window_length::]
            ],
            axis=0
        )

        # All-zero vector
        zeros = tf.zeros(input_shape, dtype=self._rdtype)

        # Spatial step size
        dz = tf.cast(self._dz, dtype=self._rdtype)

        dz_half = dz/tf.cast(2.0, self._rdtype)

        # SSFM step counter
        iterator = tf.constant(0, dtype=tf.int32, name="step_counter")

        # Symmetric SSFM
        # Start with half linear propagation
        x = self._apply_linear_operator(x, dz_half, zeros, f)
        # Proceed with N_SSFM-1 steps applying nonlinear and linear operator
        x, _, _, _ = tf.while_loop(
            self._cond,
            self._step,
            (x, (window, dz, zeros, f), self._n_ssfm-1, iterator),
            swap_memory=self._swap_memory,
            parallel_iterations=1
        )
        # Final nonlinear operator
        x = self._apply_nonlinear_operator(x, dz, zeros)
        # Final noise application
        x = self._apply_noise(x, dz)
        # End with half linear propagation
        x = self._apply_linear_operator(x, dz_half, zeros, f)

        return x
<|MERGE_RESOLUTION|>--- conflicted
+++ resolved
@@ -1,424 +1,411 @@
-#
-# SPDX-FileCopyrightText: Copyright (c) 2021-2023 NVIDIA CORPORATION & AFFILIATES. All rights reserved.
-# SPDX-License-Identifier: Apache-2.0
-#
-# Author: Tim Alexander Uhlemann <uhlemann@ieee.org>
-
-"""
-This module defines the split-step Fourier method to approximate the solution of
-the nonlinear Schroedinger equation.
-"""
-
-import tensorflow as tf
-from tensorflow.keras.layers import Layer
-import sionna
-from sionna.channel import utils
-
-
-class SSFM(Layer):
-    # pylint: disable=line-too-long
-    r"""SSFM(alpha=0.046,beta_2=-21.67,f_c=193.55e12,gamma=1.27,half_window_length=0,length=80,n_ssfm=1,n_sp=1.0,sample_duration=1.0,t_norm=1e-12,with_amplification=False,with_attenuation=True,with_dispersion=True,with_manakov=False,with_nonlinearity=True,swap_memory=True,dtype=tf.complex64,**kwargs)
-
-    Layer implementing the split-step Fourier method (SSFM)
-
-    The SSFM (first mentioned in [HT1973]_) numerically solves the generalized
-    nonlinear Schrödinger equation (NLSE)
-
-    .. math::
-
-        \frac{\partial E(t,z)}{\partial z}=-\frac{\alpha}{2} E(t,z)+j\frac{\beta_2}{2}\frac{\partial^2 E(t,z)}{\partial t^2}-j\gamma |E(t,z)|^2 E(t,z) + n(n_{\text{sp}};\,t,\,z)
-
-    for an unpolarized (or single polarized) optical signal;
-    or the Manakov equation (according to [WMC1991]_)
-
-    .. math::
-
-        \frac{\partial \mathbf{E}(t,z)}{\partial z}=-\frac{\alpha}{2} \mathbf{E}(t,z)+j\frac{\beta_2}{2}\frac{\partial^2 \mathbf{E}(t,z)}{\partial t^2}-j\gamma \frac{8}{9}||\mathbf{E}(t,z)||_2^2 \mathbf{E}(t,z) + \mathbf{n}(n_{\text{sp}};\,t,\,z)
-
-    for dual polarization, with attenuation coefficient :math:`\alpha`, group
-    velocity dispersion parameters :math:`\beta_2`, and nonlinearity
-    coefficient :math:`\gamma`. The noise terms :math:`n(n_{\text{sp}};\,t,\,z)`
-    and :math:`\mathbf{n}(n_{\text{sp}};\,t,\,z)`, respectively, stem from
-    an (optional) ideally distributed Raman amplification with
-    spontaneous emission factor :math:`n_\text{sp}`. The optical signal
-    :math:`E(t,\,z)` has the unit :math:`\sqrt{\text{W}}`. For the dual
-    polarized case, :math:`\mathbf{E}(t,\,z)=(E_x(t,\,z), E_y(t,\,z))`
-    is a vector consisting of the signal components of both polarizations.
-
-    The symmetrized SSFM is applied according to Eq. (7) of [FMF1976]_ that
-    can be written as
-
-    .. math::
-
-        E(z+\Delta_z,t) \approx \exp\left(\frac{\Delta_z}{2}\hat{D}\right)\exp\left(\int^{z+\Delta_z}_z \hat{N}(z')dz'\right)\exp\left(\frac{\Delta_z}{2}\hat{D}\right)E(z,\,t)
-
-    where only the single-polarized case is shown. The integral is
-    approximated by :math:`\Delta_z\hat{N}` with :math:`\hat{D}` and
-    :math:`\hat{N}` denoting the linear and nonlinear SSFM operator,
-    respectively [A2012]_.
-
-    Additionally, ideally distributed Raman amplification may be applied, which
-    is implemented as in [MFFP2009]_. Please note that the implemented
-    Raman amplification currently results in a transparent fiber link. Hence,
-    the introduced gain cannot be parametrized.
-
-    The SSFM operates on normalized time :math:`T_\text{norm}`
-    (e.g., :math:`T_\text{norm}=1\,\text{ps}=1\cdot 10^{-12}\,\text{s}`) and
-    distance units :math:`L_\text{norm}`
-    (e.g., :math:`L_\text{norm}=1\,\text{km}=1\cdot 10^{3}\,\text{m}`).
-    Hence, all parameters as well as the signal itself have to be given with the
-    same unit prefix for the
-    same unit (e.g., always pico for time, or kilo for distance). Despite the normalization,
-    the SSFM is implemented with physical
-    units, which is different from the normalization, e.g., used for the
-    nonlinear Fourier transform. For simulations, only :math:`T_\text{norm}` has to be
-    provided.
-
-    To avoid reflections at the signal boundaries during simulation, a Hamming
-    window can be applied in each SSFM-step, whose length can be
-    defined by ``half_window_length``.
-
-    Example
-    --------
-
-    Setting-up:
-
-    >>> ssfm = SSFM(
-    >>>     alpha=0.046,
-    >>>     beta_2=-21.67,
-    >>>     f_c=193.55e12,
-    >>>     gamma=1.27,
-    >>>     half_window_length=100,
-    >>>     length=80,
-    >>>     n_ssfm=200,
-    >>>     n_sp=1.0,
-    >>>     t_norm=1e-12,
-    >>>     with_amplification=False,
-    >>>     with_attenuation=True,
-    >>>     with_dispersion=True,
-    >>>     with_manakov=False,
-    >>>     with_nonlinearity=True)
-
-    Running:
-
-    >>> # x is the optical input signal
-    >>> y = ssfm(x)
-
-    Parameters
-    ----------
-        alpha : float
-            Attenuation coefficient :math:`\alpha` in :math:`(1/L_\text{norm})`.
-            Defaults to 0.046.
-
-        beta_2 : float
-            Group velocity dispersion coefficient :math:`\beta_2` in :math:`(T_\text{norm}^2/L_\text{norm})`.
-            Defaults to -21.67
-
-        f_c : float
-            Carrier frequency :math:`f_\mathrm{c}` in :math:`(\text{Hz})`.
-            Defaults to 193.55e12.
-
-        gamma : float
-            Nonlinearity coefficient :math:`\gamma` in :math:`(1/L_\text{norm}/\text{W})`.
-            Defaults to 1.27.
-
-        half_window_length : int
-            Half of the Hamming window length. Defaults to 0.
-
-        length : float
-            Fiber length :math:`\ell` in :math:`(L_\text{norm})`.
-            Defaults to 80.0.
-
-        n_ssfm : int
-            Number of steps :math:`N_\mathrm{SSFM}`.
-            Defaults to 1.
-
-        n_sp : float
-            Spontaneous emission factor :math:`n_\mathrm{sp}` of Raman amplification.
-            Defaults to 1.0.
-
-        sample_duration : float
-            Normalized time step :math:`\Delta_t` in :math:`(T_\text{norm})`.
-            Defaults to 1.0.
-
-        t_norm : float
-            Time normalization :math:`T_\text{norm}` in :math:`(\text{s})`.
-            Defaults to 1e-12.
-
-        with_amplification : bool
-            Enable ideal inline amplification and corresponding
-            noise. Defaults to `False`.
-
-        with_attenuation : bool
-            Enable attenuation. Defaults to `True`.
-
-        with_dispersion : bool
-            Apply chromatic dispersion. Defaults to `True`.
-
-        with_manakov : bool
-            Considers axis [-2] as x- and y-polarization and calculates the
-            nonlinear step as given by the Manakov equation. Defaults to `False.`
-
-        with_nonlinearity : bool
-            Apply Kerr nonlinearity. Defaults to `True`.
-
-        swap_memory : bool
-            Use CPU memory for while loop. Defaults to `True`.
-
-        dtype : tf.complex
-            Defines the datatype for internal calculations and the output
-            dtype. Defaults to `tf.complex64`.
-
-    Input
-    -----
-        x : [...,n] or [...,2,n], tf.complex
-            Input signal in :math:`(\sqrt{\text{W}})`. If ``with_manakov`` is `True`,
-            the second last dimension is interpreted as x- and y-polarization,
-            respectively.
-
-    Output
-    ------
-        y : Tensor with same shape as ``x``, `tf.complex`
-            Channel output
-    """
-    def __init__(self,
-                 alpha=0.046,
-                 beta_2=-21.67,
-                 f_c=193.55e12,
-                 gamma=1.27,
-                 half_window_length=0,
-                 length=80,
-                 n_ssfm=1,
-                 n_sp=1.0,
-                 sample_duration=1.0,
-                 t_norm=1e-12,
-                 with_amplification=False,
-                 with_attenuation=True,
-                 with_dispersion=True,
-                 with_manakov=False,
-                 with_nonlinearity=True,
-                 swap_memory=True,
-                 dtype=tf.complex64,
-                 **kwargs):
-
-        super().__init__(dtype=dtype, **kwargs)
-
-        self._dtype = dtype
-        self._cdtype = tf.as_dtype(dtype)
-        self._rdtype = tf.as_dtype(dtype).real_dtype
-
-        self._alpha = tf.cast(alpha, dtype=self._rdtype)
-        self._beta_2 = tf.cast(beta_2, dtype=self._rdtype)
-        self._f_c = tf.cast(f_c, dtype=self._rdtype)
-        self._gamma = tf.cast(gamma, dtype=self._rdtype)
-        self._half_window_length = half_window_length
-        self._length = tf.cast(length, dtype=self._rdtype)
-        self._n_ssfm = tf.cast(n_ssfm, dtype=tf.int32)
-        self._n_sp = tf.cast(n_sp, dtype=self._rdtype)
-        self._swap_memory = swap_memory
-        self._t_norm = tf.cast(t_norm, dtype=self._rdtype)
-        self._sample_duration = tf.cast(sample_duration, dtype=self._rdtype)
-
-        # Booleans are not casted to avoid branches in the graph
-        self._with_amplification = with_amplification
-        self._with_attenuation = with_attenuation
-        self._with_dispersion = with_dispersion
-        self._with_manakov = with_manakov
-        self._with_nonlinearity = with_nonlinearity
-
-        self._rho_n = \
-            sionna.constants.H * self._f_c * self._alpha * self._length * \
-            self._n_sp  # in (W/Hz)
-
-        # Calculate noise power depending on simulation bandwidth
-        self._p_n_ase = self._rho_n / self._sample_duration / self._t_norm
-        # in (Ws)
-        if self._with_manakov:
-            self._p_n_ase = self._p_n_ase / 2.0
-
-        # Precalculate uniform step size
-        tf.assert_greater(self._n_ssfm, 0)
-        self._dz = self._length / tf.cast(self._n_ssfm, dtype=self._rdtype)
-
-        self._window = tf.complex(
-            tf.signal.hamming_window(
-                window_length=2*self._half_window_length,
-                dtype=self._rdtype
-            ),
-            tf.zeros(
-                2*self._half_window_length,
-                dtype=self._rdtype
-            )
-        )
-
-    def _apply_linear_operator(self, q, dz, zeros, frequency_vector):
-        # Chromatic dispersion
-        if self._with_dispersion:
-            dispersion = tf.exp(
-                tf.complex(
-                    zeros,
-                    -self._beta_2 / tf.cast(2.0, self._rdtype) * dz *
-                    (
-                            tf.cast(2.0, self._rdtype) *
-                            tf.cast(sionna.constants.PI, self._rdtype) *
-                            frequency_vector
-                    ) ** tf.cast(2.0, self._rdtype)
-                )
-            )
-            dispersion = tf.signal.fftshift(dispersion, axes=-1)
-            q = tf.signal.ifft(tf.signal.fft(q) * dispersion)
-
-        # Attenuation
-        if self._with_attenuation:
-            q = q * tf.cast(tf.exp(-self._alpha / 2.0 * dz), self._cdtype)
-
-        # Amplification (Raman)
-        if self._with_amplification:
-            q = q * tf.cast(tf.exp(self._alpha / 2.0 * dz), self._cdtype)
-
-        return q
-
-    def _apply_noise(self, q, dz):
-        # Noise due to Amplification (Raman)
-        if self._with_amplification:
-<<<<<<< HEAD
-            step_noise = self._p_n_ase * tf.cast(
-                dz, self._rdtype) / tf.cast(
-                self._length, self._rdtype) / tf.cast(
-=======
-            step_noise = self._p_n_ase * tf.cast(dz, self._rdtype) / tf.cast(self._length, self._rdtype) / tf.cast(
->>>>>>> eb1d5c4d
-                2.0, self._rdtype)
-            q_n = tf.complex(
-                tf.random.normal(
-                    q.shape,
-                    tf.cast(0.0, self._rdtype),
-<<<<<<< HEAD
-                    tf.sqrt(step_noise),
-=======
-                    tf.sqrt(
-                        step_noise
-                    ),
->>>>>>> eb1d5c4d
-                    self._rdtype),
-                tf.random.normal(
-                    q.shape,
-                    tf.cast(0.0, self._rdtype),
-<<<<<<< HEAD
-                    tf.sqrt(step_noise),
-                    self._rdtype)
-=======
-                    tf.sqrt(
-                        step_noise
-                    ),
-                    self._rdtype
->>>>>>> eb1d5c4d
-                )
-            q = q + q_n
-
-        return q
-
-    def _apply_nonlinear_operator(self, q, dz, zeros):
-        if self._with_nonlinearity:
-            if self._with_manakov:
-                q = q * tf.exp(
-                    tf.complex(
-                        zeros,
-                        tf.cast(8.0/9.0, self._rdtype) * tf.reduce_sum(
-                            tf.abs(q) ** tf.cast(2.0, self._rdtype),
-                            axis=-2,
-                            keepdims=True
-                        ) * self._gamma * tf.negative(tf.math.real(dz)))
-                )
-            else:
-                q = q * tf.exp(
-                    tf.complex(
-                        zeros,
-                        tf.abs(q) ** tf.cast(2.0, self._rdtype) * self._gamma *
-                        tf.negative(tf.math.real(dz)))
-                )
-
-        return q
-
-    def _apply_window(self, q, window):
-        return q * window
-
-    def _step(self, q, precalculations, n_steps, step_counter):
-        (window, dz, zeros, f) = precalculations
-
-        # Apply window-function
-        q = self._apply_window(q, window)
-        q = self._apply_nonlinear_operator(q, dz, zeros)  # N
-        q = self._apply_noise(q, dz)
-        q = self._apply_linear_operator(q, dz, zeros, f)  # D
-
-        step_counter = step_counter + 1
-
-        return q, precalculations, n_steps, step_counter
-
-    def _cond(self, q, precalculations, n_steps, step_counter):
-        # pylint: disable=unused-argument
-        return tf.less(step_counter, n_steps)
-
-    def call(self, inputs):
-        if self._with_manakov:
-            tf.assert_equal(tf.shape(inputs)[-2], 2)
-
-        x = inputs
-
-        # Calculate support parameters
-        input_shape = x.shape
-
-        # Generate frequency vectors
-        _, f = utils.time_frequency_vector(
-            input_shape[-1], self._sample_duration, dtype=self._rdtype)
-
-        # Window function calculation (depends on length of the signal)
-        window = tf.concat(
-            [
-                self._window[0:self._half_window_length],
-                tf.complex(
-                    tf.ones(
-                        [input_shape[-1] - 2*self._half_window_length],
-                        dtype=self._rdtype
-                    ),
-                    tf.zeros(
-                        [input_shape[-1] - 2*self._half_window_length],
-                        dtype=self._rdtype
-                    )
-                ),
-                self._window[self._half_window_length::]
-            ],
-            axis=0
-        )
-
-        # All-zero vector
-        zeros = tf.zeros(input_shape, dtype=self._rdtype)
-
-        # Spatial step size
-        dz = tf.cast(self._dz, dtype=self._rdtype)
-
-        dz_half = dz/tf.cast(2.0, self._rdtype)
-
-        # SSFM step counter
-        iterator = tf.constant(0, dtype=tf.int32, name="step_counter")
-
-        # Symmetric SSFM
-        # Start with half linear propagation
-        x = self._apply_linear_operator(x, dz_half, zeros, f)
-        # Proceed with N_SSFM-1 steps applying nonlinear and linear operator
-        x, _, _, _ = tf.while_loop(
-            self._cond,
-            self._step,
-            (x, (window, dz, zeros, f), self._n_ssfm-1, iterator),
-            swap_memory=self._swap_memory,
-            parallel_iterations=1
-        )
-        # Final nonlinear operator
-        x = self._apply_nonlinear_operator(x, dz, zeros)
-        # Final noise application
-        x = self._apply_noise(x, dz)
-        # End with half linear propagation
-        x = self._apply_linear_operator(x, dz_half, zeros, f)
-
-        return x
+#
+# SPDX-FileCopyrightText: Copyright (c) 2021-2023 NVIDIA CORPORATION & AFFILIATES. All rights reserved.
+# SPDX-License-Identifier: Apache-2.0
+#
+# Author: Tim Alexander Uhlemann <uhlemann@ieee.org>
+
+"""
+This module defines the split-step Fourier method to approximate the solution of
+the nonlinear Schroedinger equation.
+"""
+
+import tensorflow as tf
+from tensorflow.keras.layers import Layer
+import sionna
+from sionna.channel import utils
+
+
+class SSFM(Layer):
+    # pylint: disable=line-too-long
+    r"""SSFM(alpha=0.046,beta_2=-21.67,f_c=193.55e12,gamma=1.27,half_window_length=0,length=80,n_ssfm=1,n_sp=1.0,sample_duration=1.0,t_norm=1e-12,with_amplification=False,with_attenuation=True,with_dispersion=True,with_manakov=False,with_nonlinearity=True,swap_memory=True,dtype=tf.complex64,**kwargs)
+
+    Layer implementing the split-step Fourier method (SSFM)
+
+    The SSFM (first mentioned in [HT1973]_) numerically solves the generalized
+    nonlinear Schrödinger equation (NLSE)
+
+    .. math::
+
+        \frac{\partial E(t,z)}{\partial z}=-\frac{\alpha}{2} E(t,z)+j\frac{\beta_2}{2}\frac{\partial^2 E(t,z)}{\partial t^2}-j\gamma |E(t,z)|^2 E(t,z) + n(n_{\text{sp}};\,t,\,z)
+
+    for an unpolarized (or single polarized) optical signal;
+    or the Manakov equation (according to [WMC1991]_)
+
+    .. math::
+
+        \frac{\partial \mathbf{E}(t,z)}{\partial z}=-\frac{\alpha}{2} \mathbf{E}(t,z)+j\frac{\beta_2}{2}\frac{\partial^2 \mathbf{E}(t,z)}{\partial t^2}-j\gamma \frac{8}{9}||\mathbf{E}(t,z)||_2^2 \mathbf{E}(t,z) + \mathbf{n}(n_{\text{sp}};\,t,\,z)
+
+    for dual polarization, with attenuation coefficient :math:`\alpha`, group
+    velocity dispersion parameters :math:`\beta_2`, and nonlinearity
+    coefficient :math:`\gamma`. The noise terms :math:`n(n_{\text{sp}};\,t,\,z)`
+    and :math:`\mathbf{n}(n_{\text{sp}};\,t,\,z)`, respectively, stem from
+    an (optional) ideally distributed Raman amplification with
+    spontaneous emission factor :math:`n_\text{sp}`. The optical signal
+    :math:`E(t,\,z)` has the unit :math:`\sqrt{\text{W}}`. For the dual
+    polarized case, :math:`\mathbf{E}(t,\,z)=(E_x(t,\,z), E_y(t,\,z))`
+    is a vector consisting of the signal components of both polarizations.
+
+    The symmetrized SSFM is applied according to Eq. (7) of [FMF1976]_ that
+    can be written as
+
+    .. math::
+
+        E(z+\Delta_z,t) \approx \exp\left(\frac{\Delta_z}{2}\hat{D}\right)\exp\left(\int^{z+\Delta_z}_z \hat{N}(z')dz'\right)\exp\left(\frac{\Delta_z}{2}\hat{D}\right)E(z,\,t)
+
+    where only the single-polarized case is shown. The integral is
+    approximated by :math:`\Delta_z\hat{N}` with :math:`\hat{D}` and
+    :math:`\hat{N}` denoting the linear and nonlinear SSFM operator,
+    respectively [A2012]_.
+
+    Additionally, ideally distributed Raman amplification may be applied, which
+    is implemented as in [MFFP2009]_. Please note that the implemented
+    Raman amplification currently results in a transparent fiber link. Hence,
+    the introduced gain cannot be parametrized.
+
+    The SSFM operates on normalized time :math:`T_\text{norm}`
+    (e.g., :math:`T_\text{norm}=1\,\text{ps}=1\cdot 10^{-12}\,\text{s}`) and
+    distance units :math:`L_\text{norm}`
+    (e.g., :math:`L_\text{norm}=1\,\text{km}=1\cdot 10^{3}\,\text{m}`).
+    Hence, all parameters as well as the signal itself have to be given with the
+    same unit prefix for the
+    same unit (e.g., always pico for time, or kilo for distance). Despite the normalization,
+    the SSFM is implemented with physical
+    units, which is different from the normalization, e.g., used for the
+    nonlinear Fourier transform. For simulations, only :math:`T_\text{norm}` has to be
+    provided.
+
+    To avoid reflections at the signal boundaries during simulation, a Hamming
+    window can be applied in each SSFM-step, whose length can be
+    defined by ``half_window_length``.
+
+    Example
+    --------
+
+    Setting-up:
+
+    >>> ssfm = SSFM(
+    >>>     alpha=0.046,
+    >>>     beta_2=-21.67,
+    >>>     f_c=193.55e12,
+    >>>     gamma=1.27,
+    >>>     half_window_length=100,
+    >>>     length=80,
+    >>>     n_ssfm=200,
+    >>>     n_sp=1.0,
+    >>>     t_norm=1e-12,
+    >>>     with_amplification=False,
+    >>>     with_attenuation=True,
+    >>>     with_dispersion=True,
+    >>>     with_manakov=False,
+    >>>     with_nonlinearity=True)
+
+    Running:
+
+    >>> # x is the optical input signal
+    >>> y = ssfm(x)
+
+    Parameters
+    ----------
+        alpha : float
+            Attenuation coefficient :math:`\alpha` in :math:`(1/L_\text{norm})`.
+            Defaults to 0.046.
+
+        beta_2 : float
+            Group velocity dispersion coefficient :math:`\beta_2` in :math:`(T_\text{norm}^2/L_\text{norm})`.
+            Defaults to -21.67
+
+        f_c : float
+            Carrier frequency :math:`f_\mathrm{c}` in :math:`(\text{Hz})`.
+            Defaults to 193.55e12.
+
+        gamma : float
+            Nonlinearity coefficient :math:`\gamma` in :math:`(1/L_\text{norm}/\text{W})`.
+            Defaults to 1.27.
+
+        half_window_length : int
+            Half of the Hamming window length. Defaults to 0.
+
+        length : float
+            Fiber length :math:`\ell` in :math:`(L_\text{norm})`.
+            Defaults to 80.0.
+
+        n_ssfm : int
+            Number of steps :math:`N_\mathrm{SSFM}`.
+            Defaults to 1.
+
+        n_sp : float
+            Spontaneous emission factor :math:`n_\mathrm{sp}` of Raman amplification.
+            Defaults to 1.0.
+
+        sample_duration : float
+            Normalized time step :math:`\Delta_t` in :math:`(T_\text{norm})`.
+            Defaults to 1.0.
+
+        t_norm : float
+            Time normalization :math:`T_\text{norm}` in :math:`(\text{s})`.
+            Defaults to 1e-12.
+
+        with_amplification : bool
+            Enable ideal inline amplification and corresponding
+            noise. Defaults to `False`.
+
+        with_attenuation : bool
+            Enable attenuation. Defaults to `True`.
+
+        with_dispersion : bool
+            Apply chromatic dispersion. Defaults to `True`.
+
+        with_manakov : bool
+            Considers axis [-2] as x- and y-polarization and calculates the
+            nonlinear step as given by the Manakov equation. Defaults to `False.`
+
+        with_nonlinearity : bool
+            Apply Kerr nonlinearity. Defaults to `True`.
+
+        swap_memory : bool
+            Use CPU memory for while loop. Defaults to `True`.
+
+        dtype : tf.complex
+            Defines the datatype for internal calculations and the output
+            dtype. Defaults to `tf.complex64`.
+
+    Input
+    -----
+        x : [...,n] or [...,2,n], tf.complex
+            Input signal in :math:`(\sqrt{\text{W}})`. If ``with_manakov`` is `True`,
+            the second last dimension is interpreted as x- and y-polarization,
+            respectively.
+
+    Output
+    ------
+        y : Tensor with same shape as ``x``, `tf.complex`
+            Channel output
+    """
+    def __init__(self,
+                 alpha=0.046,
+                 beta_2=-21.67,
+                 f_c=193.55e12,
+                 gamma=1.27,
+                 half_window_length=0,
+                 length=80,
+                 n_ssfm=1,
+                 n_sp=1.0,
+                 sample_duration=1.0,
+                 t_norm=1e-12,
+                 with_amplification=False,
+                 with_attenuation=True,
+                 with_dispersion=True,
+                 with_manakov=False,
+                 with_nonlinearity=True,
+                 swap_memory=True,
+                 dtype=tf.complex64,
+                 **kwargs):
+
+        super().__init__(dtype=dtype, **kwargs)
+
+        self._dtype = dtype
+        self._cdtype = tf.as_dtype(dtype)
+        self._rdtype = tf.as_dtype(dtype).real_dtype
+
+        self._alpha = tf.cast(alpha, dtype=self._rdtype)
+        self._beta_2 = tf.cast(beta_2, dtype=self._rdtype)
+        self._f_c = tf.cast(f_c, dtype=self._rdtype)
+        self._gamma = tf.cast(gamma, dtype=self._rdtype)
+        self._half_window_length = half_window_length
+        self._length = tf.cast(length, dtype=self._rdtype)
+        self._n_ssfm = tf.cast(n_ssfm, dtype=tf.int32)
+        self._n_sp = tf.cast(n_sp, dtype=self._rdtype)
+        self._swap_memory = swap_memory
+        self._t_norm = tf.cast(t_norm, dtype=self._rdtype)
+        self._sample_duration = tf.cast(sample_duration, dtype=self._rdtype)
+
+        # Booleans are not casted to avoid branches in the graph
+        self._with_amplification = with_amplification
+        self._with_attenuation = with_attenuation
+        self._with_dispersion = with_dispersion
+        self._with_manakov = with_manakov
+        self._with_nonlinearity = with_nonlinearity
+
+        self._rho_n = \
+            sionna.constants.H * self._f_c * self._alpha * self._length * \
+            self._n_sp  # in (W/Hz)
+
+        # Calculate noise power depending on simulation bandwidth
+        self._p_n_ase = self._rho_n / self._sample_duration / self._t_norm
+        # in (Ws)
+        if self._with_manakov:
+            self._p_n_ase = self._p_n_ase / 2.0
+
+        # Precalculate uniform step size
+        tf.assert_greater(self._n_ssfm, 0)
+        self._dz = self._length / tf.cast(self._n_ssfm, dtype=self._rdtype)
+
+        self._window = tf.complex(
+            tf.signal.hamming_window(
+                window_length=2*self._half_window_length,
+                dtype=self._rdtype
+            ),
+            tf.zeros(
+                2*self._half_window_length,
+                dtype=self._rdtype
+            )
+        )
+
+    def _apply_linear_operator(self, q, dz, zeros, frequency_vector):
+        # Chromatic dispersion
+        if self._with_dispersion:
+            dispersion = tf.exp(
+                tf.complex(
+                    zeros,
+                    -self._beta_2 / tf.cast(2.0, self._rdtype) * dz *
+                    (
+                            tf.cast(2.0, self._rdtype) *
+                            tf.cast(sionna.constants.PI, self._rdtype) *
+                            frequency_vector
+                    ) ** tf.cast(2.0, self._rdtype)
+                )
+            )
+            dispersion = tf.signal.fftshift(dispersion, axes=-1)
+            q = tf.signal.ifft(tf.signal.fft(q) * dispersion)
+
+        # Attenuation
+        if self._with_attenuation:
+            q = q * tf.cast(tf.exp(-self._alpha / 2.0 * dz), self._cdtype)
+
+        # Amplification (Raman)
+        if self._with_amplification:
+            q = q * tf.cast(tf.exp(self._alpha / 2.0 * dz), self._cdtype)
+
+        return q
+
+    def _apply_noise(self, q, dz):
+        # Noise due to Amplification (Raman)
+        if self._with_amplification:
+            step_noise = self._p_n_ase * tf.cast(dz, self._rdtype) \
+                        / tf.cast(self._length, self._rdtype) \
+                        / tf.cast(2.0, self._rdtype)
+            q_n = tf.complex(
+                tf.random.normal(
+                    q.shape,
+                    tf.cast(0.0, self._rdtype),
+                    tf.sqrt(
+                        step_noise
+                    ),
+
+                    self._rdtype),
+                tf.random.normal(
+                    q.shape,
+                    tf.cast(0.0, self._rdtype),
+                    tf.sqrt(
+                        step_noise
+                    ),
+                    self._rdtype
+                )
+            q = q + q_n
+
+        return q
+
+    def _apply_nonlinear_operator(self, q, dz, zeros):
+        if self._with_nonlinearity:
+            if self._with_manakov:
+                q = q * tf.exp(
+                    tf.complex(
+                        zeros,
+                        tf.cast(8.0/9.0, self._rdtype) * tf.reduce_sum(
+                            tf.abs(q) ** tf.cast(2.0, self._rdtype),
+                            axis=-2,
+                            keepdims=True
+                        ) * self._gamma * tf.negative(tf.math.real(dz)))
+                )
+            else:
+                q = q * tf.exp(
+                    tf.complex(
+                        zeros,
+                        tf.abs(q) ** tf.cast(2.0, self._rdtype) * self._gamma *
+                        tf.negative(tf.math.real(dz)))
+                )
+
+        return q
+
+    def _apply_window(self, q, window):
+        return q * window
+
+    def _step(self, q, precalculations, n_steps, step_counter):
+        (window, dz, zeros, f) = precalculations
+
+        # Apply window-function
+        q = self._apply_window(q, window)
+        q = self._apply_nonlinear_operator(q, dz, zeros)  # N
+        q = self._apply_noise(q, dz)
+        q = self._apply_linear_operator(q, dz, zeros, f)  # D
+
+        step_counter = step_counter + 1
+
+        return q, precalculations, n_steps, step_counter
+
+    def _cond(self, q, precalculations, n_steps, step_counter):
+        # pylint: disable=unused-argument
+        return tf.less(step_counter, n_steps)
+
+    def call(self, inputs):
+        if self._with_manakov:
+            tf.assert_equal(tf.shape(inputs)[-2], 2)
+
+        x = inputs
+
+        # Calculate support parameters
+        input_shape = x.shape
+
+        # Generate frequency vectors
+        _, f = utils.time_frequency_vector(
+            input_shape[-1], self._sample_duration, dtype=self._rdtype)
+
+        # Window function calculation (depends on length of the signal)
+        window = tf.concat(
+            [
+                self._window[0:self._half_window_length],
+                tf.complex(
+                    tf.ones(
+                        [input_shape[-1] - 2*self._half_window_length],
+                        dtype=self._rdtype
+                    ),
+                    tf.zeros(
+                        [input_shape[-1] - 2*self._half_window_length],
+                        dtype=self._rdtype
+                    )
+                ),
+                self._window[self._half_window_length::]
+            ],
+            axis=0
+        )
+
+        # All-zero vector
+        zeros = tf.zeros(input_shape, dtype=self._rdtype)
+
+        # Spatial step size
+        dz = tf.cast(self._dz, dtype=self._rdtype)
+
+        dz_half = dz/tf.cast(2.0, self._rdtype)
+
+        # SSFM step counter
+        iterator = tf.constant(0, dtype=tf.int32, name="step_counter")
+
+        # Symmetric SSFM
+        # Start with half linear propagation
+        x = self._apply_linear_operator(x, dz_half, zeros, f)
+        # Proceed with N_SSFM-1 steps applying nonlinear and linear operator
+        x, _, _, _ = tf.while_loop(
+            self._cond,
+            self._step,
+            (x, (window, dz, zeros, f), self._n_ssfm-1, iterator),
+            swap_memory=self._swap_memory,
+            parallel_iterations=1
+        )
+        # Final nonlinear operator
+        x = self._apply_nonlinear_operator(x, dz, zeros)
+        # Final noise application
+        x = self._apply_noise(x, dz)
+        # End with half linear propagation
+        x = self._apply_linear_operator(x, dz_half, zeros, f)
+
+        return x